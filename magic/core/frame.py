#!/usr/bin/env python
# -*- coding: utf8 -*-
# *****************************************************************
# **       PTS -- Python Toolkit for working with SKIRT          **
# **       © Astronomical Observatory, Ghent University          **
# *****************************************************************

## \package pts.magic.core.frame Contains the Frame class.

# -----------------------------------------------------------------

# Ensure Python 3 functionality
from __future__ import absolute_import, division, print_function

# Import standard modules
import copy
import numpy as np
import urllib
from scipy import ndimage
import tempfile
from sys import getsizeof

# Import astronomical modules
from reproject import reproject_exact, reproject_interp
from astropy.io import fits
from astropy.convolution import convolve, convolve_fft
from astropy.nddata import NDDataArray
from astropy.units import UnitConversionError

# Import the relevant PTS classes and modules
from .cutout import Cutout
from ..basics.vector import Position
from ..region.rectangle import SkyRectangleRegion, PixelRectangleRegion
from ..basics.coordinate import SkyCoordinate, PixelCoordinate
from ..basics.stretch import SkyStretch
from ..tools import cropping
from ...core.basics.log import log
from ..basics.mask import Mask, MaskBase
from ...core.tools import filesystem as fs
from ...core.tools import archive
from ...core.units.unit import PhotometricUnit
from ...core.filter.filter import parse_filter
from .mask import Mask as newMask
from .alpha import AlphaMask
from ..convolution.kernels import get_fwhm, has_variable_fwhm
from ...core.tools import types
from ...core.units.parsing import parse_unit as u
from ..basics.vector import PixelShape
from ...core.tools.stringify import tostr
from ...core.units.stringify import represent_unit
from ..basics.pixelscale import Pixelscale
from ..basics.vector import Pixel
from ..region.region import PixelRegion, SkyRegion

# -----------------------------------------------------------------

class AllZeroError(Exception):

    """
    This class ...
    """

    def __init__(self, message):

        """
        Thisf unction ...
        :param message:
        """

        # Call the base class constructor with the parameters it needs
        super(AllZeroError, self).__init__(message)

# -----------------------------------------------------------------

nan_value = float("nan")
inf_value = float("inf")

# -----------------------------------------------------------------

nan_values = [float("nan"), np.NaN]
inf_values = [float("inf"), float("-inf"), np.Inf, -np.Inf]
zero_value = 0.0

# -----------------------------------------------------------------

def get_filter(frame_path):

    """
    Ths function allows getting the filter of a frame without loading the entire frame
    :param frame_path: 
    :return: 
    """

    from ..tools import headers
    header = fits.getheader(frame_path)
    fltr = headers.get_filter(fs.name(frame_path[:-5]), header)
    return fltr

# -----------------------------------------------------------------

def get_filter_name(frame_path):

    """
    This function ...
    :param frame_path:
    :return:
    """

    return str(get_filter(frame_path))

# -----------------------------------------------------------------

class Frame(NDDataArray):

    """
    This class ...
    """

    # Set the default extension
    default_extension = "fits"

    # -----------------------------------------------------------------

    def __init__(self, data, *args, **kwargs):

        """
        This function ...
        :param data:
        :param kwargs:
        """

        # Check the data
        #if data.dtype.type not in types.real_types:
        #    if data.dtype.type in types.integer_types: pass
        #    else: data = np.array(data, dtype=float)

        wcs = kwargs.pop("wcs", None)
        unit = kwargs.pop("unit", None)

        # Set general properties and flags
        self.name = kwargs.pop("name", None)
        self.description = kwargs.pop("description", None)
        self.zero_point = kwargs.pop("zero_point", None)
        self.source_extracted = kwargs.pop("source_extracted", False)
        self.extinction_corrected = kwargs.pop("extinction_corrected", False)
        self.sky_subtracted = kwargs.pop("sky_subtracted", False)

        # Set filter
        self.filter = kwargs.pop("filter", None)

        # Set FWHM
        self._fwhm = kwargs.pop("fwhm", None)

        # Set pixelscale
        self._pixelscale = kwargs.pop("pixelscale", None)
        if self._pixelscale is not None and not isinstance(self._pixelscale, Pixelscale): self._pixelscale = Pixelscale(self._pixelscale)

        # Set wavelength
        self._wavelength = kwargs.pop("wavelength", None)

        # Set meta data
        self.metadata = kwargs.pop("meta", dict())

        # Distance
        self.distance = kwargs.pop("distance", None)

        # PSF FILTER
        self._psf_filter = kwargs.pop("psf_filter", None)

        # The path
        self.path = kwargs.pop("path", None)
        self._from_multiplane = kwargs.pop("from_multiplane", False)

        # Call the constructor of the base class
        super(Frame, self).__init__(data, *args, **kwargs)

        # Set the WCS and unit
        self.wcs = wcs # go through the setter
        self.unit = unit # go through the setter

    # -----------------------------------------------------------------

    @property
    def shape(self):

        """
        This function ...
        :return:
        """

        return PixelShape.from_tuple(super(Frame, self).shape)

    # -----------------------------------------------------------------

    @property
    def filter_name(self):

        """
        This function ...
        :return: 
        """

        return str(self.filter) if self.filter is not None else None

    # -----------------------------------------------------------------

    @property
    def psf_filter(self):

        """
        This function ...
        :return: 
        """

        # FILTER CAN BE DIFFERENT FROM PSF FILTER !! E.G. FUV IMAGE CONVOLVED TO RESOLUTION OF HERSCHEL BAND

        # BUT: if PSFFLTR WAS NOT FOUND IN HEADER, AND THUS PRESENT AS _PSF_FILTER, ASSUME PSF_FILTER = FILTER (ORIGINAL IMAGE)
        if self._psf_filter is None: return self.filter
        else: return self._psf_filter

    # -----------------------------------------------------------------

    @psf_filter.setter
    def psf_filter(self, value):

        """
        This function ...
        :param value:
        :return:
        """

        if types.is_string_type(value): value = parse_filter(value)
        self._psf_filter = value

    # -----------------------------------------------------------------

    @property
    def psf_filter_name(self):

        """
        This function ...
        :return: 
        """

        return str(self.psf_filter) if self.psf_filter is not None else None

    # -----------------------------------------------------------------

    @property
    def fwhm(self):

        """
        This function ...
        :return: 
        """

        # Find the FWHM for the filter
        if self._fwhm is not None: return self._fwhm
        elif self.psf_filter is not None and not has_variable_fwhm(self.psf_filter): return get_fwhm(self.psf_filter)
        else: return None

    # -----------------------------------------------------------------

    @fwhm.setter
    def fwhm(self, value):

        """
        This function ...
        :param value: 
        :return: 
        """

        self._fwhm = value

    # -----------------------------------------------------------------

    @property
    def data(self):

        """
        This function ...
        :return:
        """

        return self._data

    # -----------------------------------------------------------------

    @NDDataArray.wcs.setter
    def wcs(self, wcs):

        """
        This function ...
        :param wcs:
        :return:
        """

        self._wcs = wcs

    # -----------------------------------------------------------------

    @property
    def has_wcs(self):

        """
        This function ...
        :return:
        """

        return self.wcs is not None

    # -----------------------------------------------------------------

    @NDDataArray.unit.setter
    def unit(self, unit):

        """
        This function ...
        :param unit:
        :return:
        """

        # Convert string units to PhotometricUnit object
        if types.is_string_type(unit): unit = PhotometricUnit(unit)

        # Set the unit
        self._unit = unit

    # -----------------------------------------------------------------

    @property
    def has_unit(self):

        """
        This function ...
        :return:
        """

        return self.unit is not None

    # -----------------------------------------------------------------

    @property
    def filter(self):

        """
        This function ...
        :return:
        """

        return self._filter

    # -----------------------------------------------------------------

    @filter.setter
    def filter(self, fltr):

        """
        This function ...
        """

        if fltr is None: self._filter = None
        else: self._filter = parse_filter(fltr)

    # -----------------------------------------------------------------

    def __getitem__(self, item):

        """
        This function ...
        :param item:
        :return:
        """

        if isinstance(item, MaskBase): return self._data[item.data]
        elif isinstance(item, Pixel): return self._data[item.y, item.x]
        else: return self._data[item]

    # -----------------------------------------------------------------

    def __setitem__(self, item, value):

        """
        This function ...
        :param item:
        :return:
        """

        if isinstance(item, MaskBase): self._data[item.data] = value
        elif isinstance(item, Pixel): self._data[item.y, item.x] = value
        elif isinstance(item, tuple): self._data[item[0], item[1]] = value
        else: self._data[item] = value

    # -----------------------------------------------------------------

    def is_identical(self, other):

        """
        This function ...
        :param other:
        :return:
        """

        if self.wcs != other.wcs: return False
        return np.all(self.data == other.data)

    # -----------------------------------------------------------------

    def is_close(self, other, rtol=1.e-5, atol=1.e-8, equal_nan=False):

        """
        This function ...
        :param other:
        :param rtol
        :param atol
        :param equal_nan:
        :return:
        """

        return np.all(np.isclose(self.data, other.data, rtol=rtol, atol=atol, equal_nan=equal_nan))

    # -----------------------------------------------------------------

    def __eq__(self, other):

        """
        This function ...
        :param other:
        :return:
        """

        return self._data.__eq__(other)

    # -----------------------------------------------------------------

    def __ne__(self, other):

        """
        This function ...
        :param other:
        :return:
        """

        return self._data.__ne__(other)

    # -----------------------------------------------------------------

    def __gt__(self, other):

        """
        This function ...
        :param other:
        :return:
        """

        return self._data.__gt__(other)

    # -----------------------------------------------------------------

    def __ge__(self, other):

        """
        This function ...
        :param other:
        :return:
        """

        return self._data.__ge__(other)

    # -----------------------------------------------------------------

    def __lt__(self, other):

        """
        This function ...
        :param other:
        :return:
        """

        return self._data.__lt__(other)

    # -----------------------------------------------------------------

    def __le__(self, other):

        """
        This function ...
        :param other:
        :return:
        """

        return self._data.__le__(other)

    # -----------------------------------------------------------------

    def __mul__(self, value):

        """
        This function ...
        :param value:
        :return:
        """

        return self.copy().__imul__(value)

    # -----------------------------------------------------------------

    def __rmul__(self, value):

        """
        This function ...
        :param value:
        :return:
        """

        return self.__mul__(value)

    # -----------------------------------------------------------------

    def __imul__(self, value):

        """
        This function ...
        :param value:
        :return:
        """

        self._data *= value
        return self

    # -----------------------------------------------------------------

    def __add__(self, value):

        """
        This function ...
        :param value:
        :return:
        """

        return self.copy().__iadd__(value)

    # -----------------------------------------------------------------

    def __radd__(self, value):

        """
        This function ...
        :param value:
        :return:
        """

        return self.__add__(value)

    # -----------------------------------------------------------------

    def __iadd__(self, value):

        """
        This function ...
        :param value:
        :return:
        """

        self._data += value
        return self

    # -----------------------------------------------------------------

    def __sub__(self, value):

        """
        This function ...
        :param value:
        :return:
        """

        return self.copy().__isub__(value)

    # -----------------------------------------------------------------

    def __rsub__(self, value):

        """
        This function ...
        :param value:
        :return:
        """

        new = self.copy()
        new._data = value - new._data
        return new

    # -----------------------------------------------------------------

    def __isub__(self, value):

        """
        This function ...
        :param value:
        :return:
        """

        self._data -= value
        return self

    # -----------------------------------------------------------------

    def __div__(self, value):

        """
        This function ...
        :param value:
        :return:
        """

        return self.copy().__idiv__(value)

    # -----------------------------------------------------------------

    def __rdiv__(self, value):

        """
        This function ...
        :param value:
        :return:
        """

        new = self.copy()
        new._data = value / new._data
        return new

    # -----------------------------------------------------------------

    def __idiv__(self, value):

        """
        This function ...
        :param value:
        :return:
        """

        self._data /= value
        return self

    # -----------------------------------------------------------------

    def __truediv__(self, value):

        """
        This function ...
        :param value:
        :return:
        """

        return self.__div__(value)

    # -----------------------------------------------------------------

    def __itruediv__(self, value):

        """
        This function ...
        :param value:
        :return:
        """

        return self.__idiv__(value)

    # -----------------------------------------------------------------

    def __pow__(self, power):

        """
        This function ...
        :param power:
        :return:
        """

        return self.copy().__ipow__(power)

    # -----------------------------------------------------------------

    def __ipow__(self, power):

        """
        This function ...
        :param power:
        :return:
        """

        self._data **= power
        return self

    # -----------------------------------------------------------------

    def __abs__(self):

        """
        This function ...
        :return:
        """

        new = self.copy()
        new._data = abs(self._data)
        return new

    # -----------------------------------------------------------------

    def log10(self):

        """
        This function ...
        :return: 
        """

        # Replace the data
        self._data = np.log10(self.data)

        # Set the unit to None
        self.unit = None

    # -----------------------------------------------------------------

    def get_log10(self):

        """
        This function ...
        :return: 
        """

        new = self.copy()
        new.log10()
        return new

    # -----------------------------------------------------------------

    def log(self):

        """
        This function ...
        :return: 
        """

        # Replace the data
        self._data = np.log(self.data)

        # Set the unit to None
        self.unit = None

    # -----------------------------------------------------------------

    def get_log(self):

        """
        THis function ...
        :return: 
        """

        new = self.copy()
        new.log10()
        return new

    # -----------------------------------------------------------------

    @classmethod
    def from_url(cls, url, index=None, name=None, description=None, plane=None, hdulist_index=None, no_filter=False,
                  fwhm=None, add_meta=True, distance=None):

        """
        This function ...
        :param url:
        :param index:
        :param name:
        :param description:
        :param plane:
        :param hdulist_index:
        :param no_filter:
        :param fwhm:
        :param add_meta:
        :param distance:
        :return:
        """

        # Inform the user
        log.info("Downloading file " + url + " ...")

        # Local path
        temp_path = tempfile.gettempdir()
        filename = fs.name(url)
        local_path = fs.join(temp_path, filename)

        # Download
        urllib.urlretrieve(url, local_path)

        if local_path.endswith(".fits"): fits_path = local_path
        else:

            # Inform the user
            log.info("Decompressing kernel file ...")

            # Fits path
            fits_path = fs.join(temp_path, fs.strip_extension(filename))

            # Decompress the kernel FITS file
            archive.decompress_file(local_path, fits_path)

            # Remove the compressed file
            fs.remove_file(local_path)

        # Open the FITS file
        return cls.from_file(fits_path, index, name, description, plane, hdulist_index, no_filter, fwhm, add_meta, distance=distance)

    # -----------------------------------------------------------------

    @classmethod
    def from_file(cls, path, index=None, name=None, description=None, plane=None, hdulist_index=None, no_filter=False,
                  fwhm=None, add_meta=True, extra_meta=None, silent=False, distance=None, no_wcs=False):

        """
        This function ...
        :param path:
        :param index:
        :param name:
        :param description:
        :param plane:
        :param hdulist_index: if None, is automatically decided based on where the imageHDU is.
        :param no_filter:
        :param fwhm:
        :param add_meta:
        :param extra_meta:
        :param silent:
        :param distance:
        :param no_wcs:
        :return:
        """

        # Show which image we are importing
        if not silent: log.info("Reading in file '" + path + "' ...")

        from ..core.fits import load_frame
        # PASS CLS TO ENSURE THIS CLASSMETHOD WORKS FOR ENHERITED CLASSES!!
        try: return load_frame(cls, path, index, name, description, plane, hdulist_index, no_filter, fwhm, add_meta=add_meta, extra_meta=extra_meta, distance=distance, no_wcs=no_wcs)
        except TypeError: raise IOError("File is possibly damaged")

    # -----------------------------------------------------------------

    def copy(self):

        """
        This function ...
        :return:
        """

        return copy.deepcopy(self)

    # -----------------------------------------------------------------

    def apply_mask(self, mask, fill=0.0, invert=False):

        """
        This function ...
        :param mask:
        :param fill:
        :param invert:
        """

        if invert: self[mask.inverse()] = fill
        else: self[mask] = fill

    # -----------------------------------------------------------------

    def applied_mask(self, mask, fill=0.0, invert=False):

        """
        This function ...
        :param mask:
        :param fill:
        :param invert:
        :return:
        """

        new = self.copy()
        new.apply_mask(mask, fill=fill, invert=invert)
        return new

    # -----------------------------------------------------------------

    def apply_alpha_mask(self, mask, invert=False):

        """
        This function ...
        :param mask:
        :param invert:
        :return:
        """

        data = mask.as_real()
        #print(data)
        if invert: data = 1. - data

        # Multiply the data with the alpha mask
        self._data *= data

    # -----------------------------------------------------------------

    def applied_alpha_mask(self, mask, invert=False):

        """
        This function ...
        :param mask:
        :param invert:
        :return:
        """

        new = self.copy()
        new.apply_alpha_mask(mask, invert=invert)
        return new

    # -----------------------------------------------------------------

    @property
    def all_zero(self):

        """
        This function ...
        :return:
        """

        return np.all(np.equal(self._data, 0))

    # -----------------------------------------------------------------

    @property
    def all_nonzero(self):

        """
        This function ...
        :return:
        """

        return not np.any(np.equal(self._data, 0))

    # -----------------------------------------------------------------

    def where(self, value):

        """
        This function ...
        :param value:
        :return:
        """

        return newMask(np.equal(self._data, value), wcs=self.wcs.copy() if self.wcs is not None else None)
        #return newMask(self._data == value)

    # -----------------------------------------------------------------

    def where_not(self, value):

        """
        This function ...
        :param value:
        :return:
        """

        return newMask(np.not_equal(self._data, value), wcs=self.wcs.copy() if self.wcs is not None else None)

    # -----------------------------------------------------------------

    def where_smaller_than(self, value):

        """
        This function ...
        :param value:
        :return:
        """

        return newMask(np.less(self._data, value))

    # -----------------------------------------------------------------

    def where_smaller_than_or_equal(self, value):

        """
        This function ...
        :param value:
        :return:
        """

        return newMask(np.less_equal(self._data, value))

    # -----------------------------------------------------------------

    def where_greater_than(self, value):

        """
        This function ...
        :param value:
        :return:
        """

        return newMask(np.greater(self._data, value))

    # -----------------------------------------------------------------

    def where_greater_than_or_equal(self, value):

        """
        This function ...
        :param value:
        :return:
        """

        return newMask(np.greater_equal(self._data, value))

    # -----------------------------------------------------------------

    @property
    def nans(self):

        """
        This function ...
        :return:
        """

        #from .mask import union
        #return union(*[self.where(value) for value in nan_values])
        return newMask(np.isnan(self.data), wcs=self.wcs.copy() if self.wcs is not None else None)

    # -----------------------------------------------------------------

    @property
    def nans_pixels(self):

        """
        This function ...
        :return:
        """

        return [Pixel(x, y) for y, x in np.transpose(np.where(self.nans))]

    # -----------------------------------------------------------------

    @property
    def nnans(self):

        """
        This function ...
        :return:
        """

        return np.sum(self.nans.data)

    # -----------------------------------------------------------------

    @property
    def has_nans(self):

        """
        This function ...
        :return:
        """

        return np.any(self.nans.data)

    # -----------------------------------------------------------------

    @property
    def all_nans(self):

        """
        This function ...
        """

        return np.all(self.nans.data)

    # -----------------------------------------------------------------

    @property
    def infs(self):

        """
        This function ...
        :return:
        """

        #from .mask import union
        #return union(*[self.where(value) for value in inf_values])
        return newMask(np.isinf(self.data), wcs=self.wcs.copy() if self.wcs is not None else None)

    # -----------------------------------------------------------------

    @property
    def infs_pixels(self):

        """
        This function ...
        :return:
        """

        return [Pixel(x, y) for y, x in np.transpose(np.where(self.infs))]

    # -----------------------------------------------------------------

    @property
    def all_infs(self):

        """
        This function ...
        :return:
        """

        return np.all(self.infs.data)

    # -----------------------------------------------------------------

    @property
    def ninfs(self):

        """
        This function ...
        :return:
        """

        return np.sum(self.infs.data)

    # -----------------------------------------------------------------

    @property
    def has_infs(self):

        """
        This function ...
        :return:
        """

        return np.any(self.infs.data)

    # -----------------------------------------------------------------

    @property
    def zeroes(self):

        """
        This function ...
        :return:
        """

        return self.where(zero_value)

    # -----------------------------------------------------------------

    @property
    def zeroes_pixels(self):

        """
        This function ...
        :return:
        """

        return [Pixel(x, y) for y, x in np.transpose(np.where(self.zeroes))]

    # -----------------------------------------------------------------

    @property
    def all_zeroes(self):

        """
        This function ...
        :return:
        """

        return np.all(self.zeroes.data)

    # -----------------------------------------------------------------

    @property
    def nzeroes(self):

        """
        This function ...
        :return:
        """

        return np.sum(self.zeroes.data)

    # -----------------------------------------------------------------

    @property
    def has_zeroes(self):

        """
        This function ...
        :return:
        """

        return np.any(self.zeroes.data)

    # -----------------------------------------------------------------

    @property
    def nonzeroes(self):

        """
        This function ...
        :return:
        """

        return self.where_not(0.0)

    # -----------------------------------------------------------------

    @property
    def all_nonzeroes(self):

        """
        This function ...
        :return:
        """

        return np.all(self.nonzeroes.data)

    # -----------------------------------------------------------------

    @property
    def zeroes_x(self):

        """
        This function ...
        :return:
        """

        return np.where(self.zeroes)[1]

    # -----------------------------------------------------------------

    @property
    def zeroes_y(self):

        """
        This function ...
        :return:
        """

        return np.where(self.zeroes)[0]

    # -----------------------------------------------------------------

    @property
    def nonzeroes_pixels(self):

        """
        This function ...
        :return:
        """

        return [Pixel(x, y) for y, x in np.transpose(np.nonzero(self._data))]

    # -----------------------------------------------------------------

    @property
    def nnonzeroes(self):

        """
        This function ...
        :return:
        """

        return np.sum(self.nonzeroes.data)

    # -----------------------------------------------------------------

    @property
    def nonzeroes_x(self):

        """
        This function ...
        :return:
        """

        return np.nonzero(self._data)[1]

    # -----------------------------------------------------------------

    @property
    def nonzeroes_y(self):

        """
        This function ...
        :return:
        """

        return np.nonzero(self._data)[0]

    # -----------------------------------------------------------------

    @property
    def negatives(self):

        """
        This function ...
        :return:
        """

        return self.where_smaller_than(zero_value)

    # -----------------------------------------------------------------

    @property
    def negatives_pixels(self):

        """
        This function ...
        :return:
        """

        return [Pixel(x, y) for y, x in np.transpose(np.where(self.negatives))]

    # -----------------------------------------------------------------

    @property
    def nnegatives(self):

        """
        This function ...
        :return:
        """

        return np.sum(self.negatives.data)

    # -----------------------------------------------------------------

    @property
    def has_negatives(self):

        """
        This function ...
        :return:
        """

        return np.any(self.negatives.data)

    # -----------------------------------------------------------------

    @property
    def all_negatives(self):

        """
        This function ...
        """

        return np.all(self.negatives.data)

    # -----------------------------------------------------------------

    @property
    def positives(self):

        """
        This function ...
        :return:
        """

        return self.where_greater_than(zero_value)

    # -----------------------------------------------------------------

    @property
    def positives_pixels(self):

        """
        This function ...
        :return:
        """

        return [Pixel(x, y) for y, x in np.transpose(np.where(self.positives))]

    # -----------------------------------------------------------------

    @property
    def npositives(self):

        """
        This function ...
        :return:
        """

        return np.sum(self.positives.data)

    # -----------------------------------------------------------------

    @property
    def has_positives(self):

        """
        This function ...
        :return:
        """

        return np.any(self.positives.data)

    # -----------------------------------------------------------------

    @property
    def all_positives(self):

        """
        This function ...
        :return:
        """

        return np.all(self.positives.data)

    # -----------------------------------------------------------------

    def values_in(self, region_or_mask):

        """
        This function ...
        :param region_or_mask:
        :return:
        """

        # Get mask
        if isinstance(region_or_mask, PixelRegion): mask = region_or_mask.to_mask(self.xsize, self.ysize)
        elif isinstance(region_or_mask, SkyRegion):
            if not self.has_wcs: raise ValueError("Cannot specify a sky region when frame has no WCS")
            mask = region_or_mask.to_pixel(self.wcs).to_mask(self.xsize, self.ysize)
        elif isinstance(region_or_mask, Mask): mask = region_or_mask
        else: raise ValueError("Argument must be pixel region or mask")

        # Return the values as a Numpy array
        return self.data[mask.data]

    # -----------------------------------------------------------------

    @property
    def values(self):

        """
        This function ...
        :return:
        """

        return self.data.flatten()

    # -----------------------------------------------------------------

    def nnans_in(self, region_or_mask):

        """
        This function ...
        :param region_or_mask:
        :return:
        """

        # Get mask
        if isinstance(region_or_mask, PixelRegion): mask = region_or_mask.to_mask(self.xsize, self.ysize)
        elif isinstance(region_or_mask, Mask): mask = region_or_mask
        else: raise ValueError("Argument must be pixel region or mask")

        # Return the number of nan pixels
        #return np.sum(np.equal(self.data[mask], nan_value))

        # 2nd attempt
        #array = self.data[mask]
        #from .mask import union
        #return np.sum(union(*[np.equal(array, value) for value in nan_values]))

        return np.sum(np.isnan(self.data[mask]))

    # -----------------------------------------------------------------

    def ninfs_in(self, region_or_mask):

        """
        Thisn function ...
        :param region_or_mask:
        :return:
        """

        # Get mask
        if isinstance(region_or_mask, PixelRegion): mask = region_or_mask.to_mask(self.xsize, self.ysize)
        elif isinstance(region_or_mask, Mask): mask = region_or_mask
        else: raise ValueError("Argument must be pixel region or mask")

        # Return the number of nan pixels
        #return np.sum(np.equal(self.data[mask], inf_values[0]) + np.equal(self.data[mask], inf_values[1]))

        # 2nd attempt
        #array = self.data[mask]
        #from .mask import union
        #return np.sum(union(*[np.equal(array, value) for value in inf_values]))

        return np.sum(np.isinf(self.data[mask]))

    # -----------------------------------------------------------------

    def nzeroes_in(self, region_or_mask):

        """
        This function ...
        :param region_or_mask:
        :return:
        """

        # Get mask
        if isinstance(region_or_mask, PixelRegion): mask = region_or_mask.to_mask(self.xsize, self.ysize)
        elif isinstance(region_or_mask, Mask): mask = region_or_mask
        else: raise ValueError("Argument must be pixel region or mask")

        # Return the number of zero pixels
        return np.sum(np.equal(self.data[mask], zero_value))

    # -----------------------------------------------------------------

    def nnegatives_in(self, region_or_mask):

        """
        This function ...
        :param region_or_mask:
        :return:
        """

        # Get mask
        if isinstance(region_or_mask, PixelRegion): mask = region_or_mask.to_mask(self.xsize, self.ysize)
        elif isinstance(region_or_mask, Mask): mask = region_or_mask
        else: raise ValueError("Argument must be pixel region or mask")

        # Return the number of negative pixels
        return np.sum(np.less(self.data[mask], zero_value))

    # -----------------------------------------------------------------

    def npositives_in(self, region_or_mask):

        """
        This function ...
        :param region_or_mask:
        :return:
        """

        # Get mask
        if isinstance(region_or_mask, PixelRegion): mask = region_or_mask.to_mask(self.xsize, self.ysize)
        elif isinstance(region_or_mask, Mask): mask = region_or_mask
        else: raise ValueError("Argument must be pixel region or mask")

        # Return the number of positive pixels
        return np.sum(np.greater(self.data[mask], zero_value))

    # -----------------------------------------------------------------

    @property
    def npixels(self):

        """
        This function ...
        :return:
        """

        return self.xsize * self.ysize

    # -----------------------------------------------------------------

    def npixels_in(self, region_or_mask):

        """
        This function ...
        :param region_or_mask:
        :return:
        """

        # Get mask
        if isinstance(region_or_mask, PixelRegion): mask = region_or_mask.to_mask(self.xsize, self.ysize)
        elif isinstance(region_or_mask, Mask): mask = region_or_mask
        else: raise ValueError("Argument must be pixel region or mask")

        # Return the number of pixels
        return np.sum(mask)

    # -----------------------------------------------------------------

    @property
    def unique_values(self):

        """
        This function ...
        :return:
        """

        # Loop over the unique values in the gridded data
        values = np.unique(self._data)
        return list(values)

    # -----------------------------------------------------------------

    @property
    def unique_value_masks(self):

        """
        This function ...
        :return:
        """

        masks = []

        for value in self.unique_values:
            where = self.where(value)
            masks.append(where)

        return masks

    # -----------------------------------------------------------------

    @property
    def unique_values_and_masks(self):

        """
        This function ...
        :return:
        """

        returns = []
        for value in self.unique_values:
            where = self.where(value)
            returns.append((value, where))

        return returns

    # -----------------------------------------------------------------

    @property
    def pixelscale(self):

        """
        This function ...
        :return:
        """

        # Return the pixelscale of the WCS is WCS is defined
        if self.wcs is not None: return self.wcs.pixelscale
        else: return self._pixelscale  # return the pixelscale

    # -----------------------------------------------------------------

    @pixelscale.setter
    def pixelscale(self, value):

        """
        This function ...
        :param value:
        :return:
        """

        if not isinstance(value, Pixelscale): value = Pixelscale(value)
        self._pixelscale = value

    # -----------------------------------------------------------------

    @property
    def average_pixelscale(self):

        """
        This function ...
        :return:
        """

        if self.wcs is not None: return self.wcs.average_pixelscale
        else: return self._pixelscale.average if self._pixelscale is not None else None

    # -----------------------------------------------------------------

    @property
    def pixelarea(self):

        """
        This function ...
        :return:
        """

        try:
            solid = (self.pixelscale.x * self.pixelscale.y).to("sr")
            return solid
        except UnitConversionError:
            log.warning("UNIT CONVERSION ERROR: " + str(self.pixelscale.x) + ", " + str(self.pixelscale.y))
            deg = (self.pixelscale.x * self.pixelscale.y).value
            return (deg * u("deg")).to("sr")

        #return (self.pixelscale.x * self.pixelscale.y).to("sr")

    # -----------------------------------------------------------------

    @classmethod
    def random(cls, shape, wcs=None, filter=None):

        """
        This function ...
        :param shape: 
        :param wcs: 
        :param filter:
        :return: 
        """

        # Create a new frame
        new = cls(np.random.random(shape), wcs=wcs, filter=filter)
        return new

    # -----------------------------------------------------------------

    @classmethod
    def ones(cls, shape, wcs=None, filter=None, unit=None):

        """
        This function ...
        :param shape: 
        :param wcs: 
        :param filter: 
        :return: 
        """

        # Create a new frame
        new = cls(np.ones(shape), wcs=wcs, filter=filter, unit=unit)
        return new

    # -----------------------------------------------------------------

    @classmethod
    def zeros(cls, shape, wcs=None, filter=None, unit=None):

        """
        This function ...
        :param shape:
        :param wcs:
        :param filter:
        :return:
        """

        # Create a new frame
        new = cls(np.zeros(shape), wcs=wcs, filter=filter, unit=unit)
        return new

    # -----------------------------------------------------------------

    @classmethod
    def ones_like(cls, frame):

        """
        This function ...
        :param frame: 
        :return: 
        """

        if hasattr(frame, "wcs"): wcs = frame.wcs
        else: wcs = None

        # Create a new frame
        if hasattr(frame, "_data"): new = cls(np.ones_like(frame._data), wcs=wcs)
        else: new = cls(np.zeros_like(frame), wcs=wcs)
        return new

    # -----------------------------------------------------------------

    @classmethod
    def zeros_like(cls, frame):

        """
        This function ...
        :param frame:
        :return:
        """

        if hasattr(frame, "wcs"): wcs = frame.wcs
        else: wcs = None

        # Create a new frame
        if hasattr(frame, "_data"): new = cls(np.zeros_like(frame._data), wcs=wcs)
        else: new = cls(np.zeros_like(frame), wcs=wcs)
        return new

    # -----------------------------------------------------------------

    @classmethod
    def nans_like(cls, frame):

        """
        This function ...
        :param frame:
        :return:
        """

        # Return a NaN-filled copy of the frame
        nans = cls.zeros_like(frame)
        nans.fill(np.nan)
        return nans

    # -----------------------------------------------------------------

    @classmethod
    def filled_like(cls, frame, value):

        """
        This function ...
        :param frame:
        :param value:
        :return:
        """

        frame = cls.zeros_like(frame)
        frame.fill(value)
        return frame

    # -----------------------------------------------------------------

    @property
    def is_constant(self):

        """
        This function ...
        :return:
        """

        return np.nanmax(self._data) == np.nanmin(self._data)

    # -----------------------------------------------------------------

    def is_constant_in(self, region_or_mask):

        """
        This function ...
        :param region_or_mask:
        :return:
        """

        # Get mask
        if isinstance(region_or_mask, PixelRegion): mask = region_or_mask.to_mask(self.xsize, self.ysize)
        elif isinstance(region_or_mask, Mask): mask = region_or_mask
        else: raise ValueError("Argument must be pixel region or mask")

        # Return whether constant
        return np.nanmax(self.data[mask]) == np.nanmin(self.data[mask])

    # -----------------------------------------------------------------

    @property
    def xsize(self): return self.shape.x

    # -----------------------------------------------------------------

    @property
    def ysize(self): return self.shape.y

    # -----------------------------------------------------------------

    @property
    def fwhm_pix(self):

        """
        This function ...
        :return:
        """

        return (self.fwhm / self.average_pixelscale).to("").value if self.fwhm is not None else None

    # -----------------------------------------------------------------

    @property
    def header(self):

        """
        This function ...
        """

        # If the WCS for this frame is defined, use it to create a header
        if self.wcs is not None: header = self.wcs.to_header()

        # Else, create a new empty header
        else: header = fits.Header()

        # Add properties to the header
        header['NAXIS'] = 2
        header['NAXIS1'] = self.xsize
        header['NAXIS2'] = self.ysize

        # ISSUE: see bug #4592 on Astropy GitHub (WCS.to_header issue)
        # temporary fix !!
        # I don't know whether this is a good fix.. but it seems to fix it for a particular situation
        #if "PC1_1" in header:

            #if "NAXIS1" in header: header.remove("NAXIS1")
            #if "NAXIS2" in header: header.remove("NAXIS2")
            #if "CDELT1" in header: header.remove("CDELT1")
            #if "CDELT2" in header: header.remove("CDELT2")
            #header.rename_keyword("PC1_1", "CD1_1")
            #header.rename_keyword("PC2_2", "CD2_2")

        # Return the header
        return header

    # -----------------------------------------------------------------

    @property
    def wavelength(self):

        """
        This function ...
        :return:
        """

        # Return the wavelength of the frame's filter, if defined
        if self.filter is not None: return self.filter.wavelength
        else: return self._wavelength # return the wavelength (if defined, is None otherwise)

    # -----------------------------------------------------------------

    @wavelength.setter
    def wavelength(self, value):

        """
        This function ...
        :return:
        """

        self._wavelength = value

    # -----------------------------------------------------------------

    @property
    def pivot_wavelength_or_wavelength(self):

        """
        This fucntion ...
        :return: 
        """

        if self.filter is not None: return self.filter.pivot
        else: return self.wavelength
        
    # -----------------------------------------------------------------

    def cutout_around(self, position, radius):

        """
        This function ...
        :param position:
        :param radius:
        :return:
        """

        return Cutout.cutout(self, position, radius)

    # -----------------------------------------------------------------

    def convert_to(self, to_unit, distance=None, density=False, brightness=False, density_strict=False, brightness_strict=False):

        """
        This function ...
        :param to_unit:
        :param distance:
        :param density:
        :param brightness:
        :param density_strict:
        :param brightness_strict:
        :return:
        """

        # Parse "to unit": VERY IMPORTANT, BECAUSE DOING SELF.UNIT = TO_UNIT WILL OTHERWISE REPARSE AND WILL BE OFTEN INCORRECT!! (NO DENSITY OR BRIGHTNESS INFO)
        to_unit = PhotometricUnit(to_unit, density=density, brightness=brightness, brightness_strict=brightness_strict, density_strict=density_strict)

        # Debugging
        log.debug("Converting the frame from unit " + tostr(self.unit, add_physical_type=True) + " to unit " + tostr(to_unit, add_physical_type=True) + " ...")

        # Set the distance
        if distance is None: distance = self.distance

        # Calculate the conversion factor
        factor = self.unit.conversion_factor(to_unit, wavelength=self.pivot_wavelength_or_wavelength, distance=distance,
                                             pixelscale=self.pixelscale, density=density, brightness=brightness,
                                             density_strict=density_strict, brightness_strict=brightness_strict)

        # Debugging
        log.debug("Conversion factor: " + str(factor))

        # Multiply the frame with the conversion factor
        self.__imul__(factor)

        # Set the new unit
        self.unit = to_unit

        # Return the conversion factor
        return factor

    # -----------------------------------------------------------------

    def converted_to(self, to_unit, distance=None, density=False, brightness=False, density_strict=False, brightness_strict=False):

        """
        This function ...
        :param to_unit: 
        :param distance:  
        :param density:
        :param brightness:
        :param density_strict:
        :param brightness_strict:
        :return: 
        """

        new = self.copy()
        new.convert_to(to_unit, distance=distance, density=density, brightness=brightness, density_strict=density_strict, brightness_strict=brightness_strict)
        return new

    # -----------------------------------------------------------------

    @property
    def corresponding_angular_area_unit(self):

        """
        This function ...
        :return: 
        """

        return self.unit.corresponding_angular_area_unit

    # -----------------------------------------------------------------

    def convert_to_corresponding_angular_area_unit(self, distance=None):

        """
        This function ...
        :param distance: 
        :return: 
        """

        self.convert_to(self.corresponding_angular_area_unit, distance=distance)

    # -----------------------------------------------------------------

    def converted_to_corresponding_angular_area_unit(self, distance=None):

        """
        This function ...
        :param distance:  
        :return: 
        """

        #print(self.corresponding_angular_area_unit)
        return self.converted_to(self.corresponding_angular_area_unit, distance=distance)

    # -----------------------------------------------------------------

    def sum(self, add_unit=False):

        """
        This function ...
        :param add_unit
        :return:
        """

        result = np.nansum(self.data)
        if add_unit and self.has_unit: return result * self.unit
        else: return result

    # -----------------------------------------------------------------

    def quadratic_sum(self, add_unit=False):

        """
        This function ...
        :param add_unit:
        :return:
        """

        result = np.sqrt(np.sum(self._data[self.nans.inverse()]**2))
        if add_unit and self.has_unit: return result * self.unit
        else: return result

    # -----------------------------------------------------------------

    def normalize(self, to=1.0):

        """
        This function ...
        :param to:
        :return:
        """

        # Calculate the sum of all the pixels
        sum = np.nansum(self)

        # Check whether the sum is nonnegative
        if sum < 0: raise RuntimeError("The sum of the frame is negative")

<<<<<<< HEAD
        # Check whether the sum is zero
        if sum == 0:
            log.error("The sum of the frame is zero")
            return
=======
        # Check if the sum is not zero
        if sum == 0: raise AllZeroError("The frame cannot be normalized")
>>>>>>> 320c0755

        # Calculate the conversion factor
        if hasattr(to, "unit"): # quantity
            factor = to.value / sum
            unit = to.unit
        else:
            factor = to / sum
            unit = None

        # Debugging
        log.debug("Multiplying the frame with a factor of " + tostr(factor) + " to normalize ...")

        # Multiply the frame with the conversion factor
        try: self.__imul__(factor)
        except TypeError:
            print(np.nanmax(self.data))
            from ..tools import plotting
            plotting.plot_box(self)
            exit()

        # Set the unit to None
        self.unit = unit

    # -----------------------------------------------------------------

    def normalized(self, to=1.):
        
        """
        This function ...
        :param to: 
        :return: 
        """

        new = self.copy()
        new.normalize(to=to)
        return new

    # -----------------------------------------------------------------

    def is_normalized(self, to=1., rtol=1.e-5, atol=1.e-8):

        """
        This function ...
        :param to:
        :param rtol
        :parma atol:
        :return:
        """

        # In some unit
        if hasattr(to, "unit"): # quantity

            total = self.sum() * self.unit
            return np.isclose(total.to(to.unit).value, to.value, atol=atol, rtol=rtol)

        # Numerically
        else: return np.isclose(self.sum(), to, atol=atol, rtol=rtol)

    # -----------------------------------------------------------------

    def convolved(self, *args, **kwargs):

        """
        This function ...
        :return:
        """

        new = self.copy()
        new.convolve(*args, **kwargs)
        return new

    # -----------------------------------------------------------------

    def convolve(self, kernel, allow_huge=True, fft=True):

        """
        This function ...
        :param kernel:
        :param allow_huge:
        :param fft:
        :return:
        """

        # Get the kernel FWHM and PSF filter
        kernel_fwhm = kernel.fwhm
        kernel_psf_filter = kernel.psf_filter

        # Skip the calculation for a constant frame
        if self.is_constant:
            self._fwhm = kernel_fwhm
            self._psf_filter = kernel_psf_filter
            return

        # Check whether the kernel is prepared
        if not kernel.prepared:
            log.warning("The convolution kernel is not prepared, creating a prepared copy ...")
            kernel = kernel.copy()
            kernel.prepare(self.pixelscale)

        # Check where the NaNs are at
        nans_mask = np.isnan(self._data)

        # Assert that the kernel is normalized
        if not kernel.normalized: raise RuntimeError("The kernel is not properly normalized: sum is " + repr(kernel.sum()) + " , difference from unity is " + repr(kernel.sum() - 1.0))

        # Do the convolution on this frame
        if fft: new_data = convolve_fft(self._data, kernel.data, boundary='fill', nan_treatment='interpolate', normalize_kernel=False, allow_huge=allow_huge)
        else: new_data = convolve(self._data, kernel.data, normalize_kernel=False)

        # Put back NaNs
        new_data[nans_mask] = nan_value

        # Replace the data and FWHM
        self._data = new_data
        self._fwhm = kernel_fwhm
        self._psf_filter = kernel_psf_filter

    # -----------------------------------------------------------------

    def rebinned(self, reference_wcs, exact=False, parallel=True):

        """
        This function ...
        :param reference_wcs:
        :param exact:
        :param parallel:
        :return:
        """

        new = self.copy()
        new.rebin(reference_wcs, exact=exact, parallel=parallel)
        return new

    # -----------------------------------------------------------------

    def rebin(self, reference_wcs, exact=False, parallel=True):

        """
        This function ...
        :param reference_wcs:
        :param exact:
        :param parallel:
        :return:
        """

        # Check whether the frame has a WCS
        if not self.has_wcs: raise RuntimeError("Cannot rebin a frame without coordinate system")

        # Check the unit
        #if self.unit is not None and not self.unit.is_per_pixelsize: raise ValueError("Cannot rebin a frame that is expressed per angular area. First convert the units.")

        # Calculate rebinned data and footprint of the original image
        if exact: new_data, footprint = reproject_exact((self._data, self.wcs), reference_wcs, shape_out=reference_wcs.shape, parallel=parallel)
        else: new_data, footprint = reproject_interp((self._data, self.wcs), reference_wcs, shape_out=reference_wcs.shape)

        # Replace the data and WCS
        self._data = new_data
        self._wcs = reference_wcs.copy()

        # Return the footprint
        return Frame(footprint, wcs=reference_wcs.copy())

    # -----------------------------------------------------------------

    def cropped(self, x_min, x_max, y_min, y_max, out_of_bounds="error"):

        """
        This function ...
        :param x_min:
        :param x_max:
        :param y_min:
        :param y_max:
        :return:
        """

        new = self.copy()
        new.crop(x_min, x_max, y_min, y_max, out_of_bounds=out_of_bounds)
        return new

    # -----------------------------------------------------------------

    def crop(self, x_min, x_max, y_min, y_max, out_of_bounds="error"):

        """
        This function ...
        :param x_min:
        :param x_max:
        :param y_min:
        :param y_max:
        :param out_of_bounds:
        :return:
        """

        # Crop the frame
        if out_of_bounds == "error": new_data = cropping.crop_check(self._data, x_min, x_max, y_min, y_max)
        elif out_of_bounds == "adjust": new_data, x_min, x_max, y_min, y_max = cropping.crop_direct(self._data, x_min, x_max, y_min, y_max)
        elif out_of_bounds == "expand": new_data = cropping.crop_absolute(self._data, x_min, x_max, y_min, y_max)
        else: raise ValueError("Invalid option for 'out_of_bounds'")

        # Adapt the WCS
        if self.wcs is not None:

            # Copy the current WCS
            new_wcs = self.wcs.copy()

            # Change the center pixel position
            new_wcs.wcs.crpix[0] -= x_min
            new_wcs.wcs.crpix[1] -= y_min

            # Change the number of pixels
            new_wcs.naxis1 = x_max - x_min
            new_wcs.naxis2 = y_max - y_min

            new_wcs._naxis1 = new_wcs.naxis1
            new_wcs._naxis2 = new_wcs.naxis2

        else: new_wcs = None

        # Check shape of data
        assert new_data.shape[1] == (x_max - x_min) and new_data.shape[0] == (y_max - y_min)

        # Replace the data and WCS
        self._data = new_data
        self._wcs = new_wcs

    # -----------------------------------------------------------------

    def cropped_to(self, region, factor=1, out_of_bounds="error"):

        """
        Ths function ...
        :param region:
        :param factor:
        :return:
        """

        new = self.copy()
        new.crop_to(region, factor=factor, out_of_bounds=out_of_bounds)
        return new

    # -----------------------------------------------------------------

    def crop_to(self, region, factor=1., out_of_bounds="error"):

        """
        This function ...
        :param region:
        :param factor:
        :param out_of_bounds:
        :return:
        """

        # Pixel rectangle
        if isinstance(region, PixelRectangleRegion):
            if factor != 1: region = region * factor
            self.crop(region.x_min_pixel, region.x_max_pixel, region.y_min_pixel, region.y_max_pixel, out_of_bounds=out_of_bounds)

        # Sky rectangle: to pixel rectangle
        elif isinstance(region, SkyRectangleRegion): self.crop_to(region.to_pixel(self.wcs), factor=factor, out_of_bounds=out_of_bounds)

        # Other kind of shape
        else: self.crop_to(region.bounding_box, factor=factor, out_of_bounds=out_of_bounds)

    # -----------------------------------------------------------------

    def soften_edges(self, region, factor_range):

        """
        This function ...
        :param region:
        :param factor_range:
        :return:
        """

        # Create alpha mask
        alpha = AlphaMask.from_ellipse(region, self.shape, factor_range, wcs=self.wcs)

        # Apply alpha
        self._data *= alpha.as_real()

        # Return the alpha mask
        return alpha

    # -----------------------------------------------------------------

    @property
    def x_center(self):

        """
        This function ...
        :return:
        """

        return 0.5 * (self.xsize - 1)

    # -----------------------------------------------------------------

    @property
    def y_center(self):

        """
        This function ...
        :return:
        """

        return 0.5 * (self.ysize - 1)

    # -----------------------------------------------------------------

    @property
    def center(self):

        """
        Thisf unction ....
        :return:
        """

        return PixelCoordinate(self.x_center, self.y_center)

    # -----------------------------------------------------------------

    # WHY WAS THIS EVER CALLED CENTER?
    # @property
    # def center(self):
    #
    #     """
    #     This function ...
    #     :return:
    #     """
    #
    #     return Position(self.wcs.wcs.crpix[0], self.wcs.wcs.crpix[1])

    # -----------------------------------------------------------------

    @property
    def pixel_center(self):

        """
        This function ...
        :return:
        """

        return Pixel.for_coordinate(self.center)

    # -----------------------------------------------------------------

    @property
    def reference_pixel(self):

        """
        This function ...
        :return:
        """

        return self.wcs.reference_pixel if self.has_wcs else None

    # -----------------------------------------------------------------

    @property
    def reference_coordinate(self):

        """
        This function ...
        :return:
        """

        return self.wcs.reference_coordinate if self.has_wcs else None

    # -----------------------------------------------------------------

    @property
    def center_value(self):

        """
        This function ...
        :return:
        """

        return self.data[self.pixel_center.y, self.pixel_center.x]

    # -----------------------------------------------------------------

    def padded(self, nx=0, ny=0):

        """
        This function ...
        :param nx:
        :param ny:
        :return:
        """

        new = self.copy()
        new.pad(nx, ny)
        return new

    # -----------------------------------------------------------------

    def pad(self, nx=0, ny=0):

        """
        This function ...
        :param nx:
        :param ny:
        :return:
        """

        if nx == 0 and ny == 0: return

        new_data = np.pad(self._data, ((ny,0), (nx,0)), 'constant')

        if self.wcs is not None:

            new_wcs = copy.deepcopy(self.wcs)

            new_wcs.wcs.crpix[0] += nx
            new_wcs.wcs.crpix[1] += ny

            # Change the number of pixels
            new_wcs.naxis1 = new_data.shape[1]
            new_wcs.naxis2 = new_data.shape[0]
            new_wcs._naxis1 = new_wcs.naxis1
            new_wcs._naxis2 = new_wcs.naxis2

        else: new_wcs = None

        # Set the new data and the new WCS
        self._data = new_data
        self._wcs = new_wcs

    # -----------------------------------------------------------------

    def unpad(self, nx=0, ny=0):

        """
        This function ...
        :param nx:
        :param ny:
        :return:
        """

        if nx == 0 and ny == 0: return

        # Slice
        new_data = self._data[ny:, nx:]

        if self.wcs is not None:

            new_wcs = self.wcs.copy()

            new_wcs.wcs.crpix[0] -= nx
            new_wcs.wcs.crpix[1] -= ny

            # Change the number of pixels
            new_wcs.naxis1 = new_data.shape[1]
            new_wcs.naxis2 = new_data.shape[0]
            new_wcs._naxis1 = new_wcs.naxis1
            new_wcs._naxis2 = new_wcs.naxis2

        else: new_wcs = None

        # Set the new data and the new WCS
        self._data = new_data
        self._wcs = new_wcs

    # -----------------------------------------------------------------

    def downsampled(self, factor, order=3):

        """
        This function ...
        :return:
        """

        new = self.copy()
        new.downsample(factor, order)
        return new

    # -----------------------------------------------------------------

    def downsample(self, factor, order=3):

        """
        This function ...
        :param factor:
        :param order:
        :return:
        """

        # Check if factor is 1.
        if factor == 1: return

        #print(self.nans.data)
        #print(self.data[0,0], type(self.data[0,0]), self.data[0,0] is nan_value)

        # Get mask of nans and infs
        if self.has_nans: nans = self.nans
        else: nans = None
        if self.has_infs: infs = self.infs
        else: infs = None

        # REMOVE NANS?
        #self.replace_nans(zero_value)
        #self.replace_infs(zero_value)
        if nans is not None: self.apply_mask(nans)
        if infs is not None: self.apply_mask(infs)

        #print(factor)
        #print(self._data)
        #print(self.nnans, self.ninfs)

        # Calculate the downsampled array
        new_data = ndimage.interpolation.zoom(self._data, zoom=1.0/factor, order=order)
        #print(new_data)

        new_xsize = new_data.shape[1]
        new_ysize = new_data.shape[0]

        relative_center = Position(self.reference_pixel.x / self.xsize, self.reference_pixel.y / self.ysize)

        new_center = Position(relative_center.x * new_xsize, relative_center.y * new_ysize)

        if self.wcs is not None:

            # Make a copy of the current WCS
            new_wcs = self.wcs.copy()

            # Change the center pixel position
            new_wcs.wcs.crpix[0] = new_center.x
            new_wcs.wcs.crpix[1] = new_center.y

            # Change the number of pixels
            new_wcs.naxis1 = new_xsize
            new_wcs.naxis2 = new_ysize

            new_wcs._naxis1 = new_wcs.naxis1
            new_wcs._naxis2 = new_wcs.naxis2

            # Change the pixel scale
            new_wcs.wcs.cdelt[0] *= float(self.xsize) / float(new_xsize)
            new_wcs.wcs.cdelt[1] *= float(self.ysize) / float(new_ysize)

            # Rebin the masks
            if nans is not None:

                nans.rebin(new_wcs)
                nans.dilate_rc(2, connectivity=1, iterations=2) # 1 also worked in test
                #print("NANS", nans.data)
                new_data[nans.data] = nan_value

            if infs is not None:

                infs.rebin(new_wcs)
                infs.dilate_rc(2, connectivity=1, iterations=2)  # 1 also worked in test
                #print("INFS", infs.data)
                new_data[infs.data] = inf_value

        else:

            new_wcs = None

            # Zoom the masks
            if nans is not None:

                new_nans_data = ndimage.interpolation.zoom(nans.data.astype(int), zoom=1.0/factor, order=0)

                # Check the shapes
                if new_nans_data.shape[1] != new_data.shape[1]:
                    log.warning("Could not downsample the mask of NaN values: all NaNs have been replaced by zero")
                elif new_nans_data.shape[0] != new_data.shape[0]:
                    log.warning("Could not downsample the mask of NaN values: all NaNs have been replaced by zero")

                # Apply the masks
                else:

                    new_nans = newMask.above(new_nans_data, 0.5)
                    #new_nans = new_nans_data > 0.5
                    new_nans.dilate_rc(2, connectivity=1, iterations=2)
                    new_data[new_nans] = nan_value

            if infs is not None:

                new_infs_data = ndimage.interpolation.zoom(infs.data.astype(int), zoom=1.0 / factor, order=0)

                if new_infs_data.shape[1] != new_data.shape[1]:
                    log.warning("Could not downsample the mask of infinite values: all infinities have been replaced by zero")
                elif new_infs_data.shape[0] != new_data.shape[0]:
                    log.warning("Could not downsample the mask of infinite values: all infinities have been replaced by zero")

                # Apply the masks
                else:

                    new_infs = newMask.above(new_infs_data, 0.5)
                    #new_infs = new_infs_data > 0.5
                    new_infs.dilate_rc(2, connectivity=1, iterations=2)
                    new_data[new_infs] = inf_value

        # Set the new data and wcs
        self._data = new_data
        self._wcs = new_wcs

    # -----------------------------------------------------------------

    def upsampled(self, factor, integers=False):

        """
        This function ...
        :param factor:
        :param integers:
        :return:
        """

        new = self.copy()
        new.upsample(factor, integers)
        return new

    # -----------------------------------------------------------------

    def upsample_integers(self, factor): # For segmentation map class??

        """
        This function ...
        :param factor:
        :return:
        """

        # Check whether the upsampling factor is an integer or not
        if int(factor) == factor:

            new_data = ndimage.zoom(self._data, factor, order=0)

            new_xsize = new_data.shape[1]
            new_ysize = new_data.shape[0]

            relative_center = Position(self.reference_pixel.x / self.xsize, self.reference_pixel.y / self.ysize)

            new_center = Position(relative_center.x * new_xsize, relative_center.y * new_ysize)

            new_wcs = copy.deepcopy(self.wcs)
            # Change the center pixel position
            new_wcs.wcs.crpix[0] = new_center.x
            new_wcs.wcs.crpix[1] = new_center.y

            # Change the number of pixels
            new_wcs.naxis1 = new_xsize
            new_wcs.naxis2 = new_ysize
            new_wcs._naxis1 = new_wcs.naxis1
            new_wcs._naxis2 = new_wcs.naxis2

            # Change the pixel scale
            new_wcs.wcs.cdelt[0] *= float(self.xsize) / float(new_xsize)
            new_wcs.wcs.cdelt[1] *= float(self.ysize) / float(new_ysize)

            # return Frame(data, wcs=new_wcs, name=self.name, description=self.description, unit=self.unit, zero_point=self.zero_point, filter=self.filter, sky_subtracted=self.sky_subtracted, fwhm=self.fwhm)

            # Set the new data and wcs
            self._data = new_data
            self._wcs = new_wcs

        # Upsampling factor is not an integer
        else:

            old = self.copy()

            self.downsample(1. / factor)

            # print("Checking indices ...")
            indices = np.unique(old._data)

            # print("indices:", indices)

            # Loop over the indices
            for index in list(indices):
                # print(index)

                index = int(index)

                where = Mask(old._data == index)

                # Calculate the downsampled array
                data = ndimage.interpolation.zoom(where.astype(float), zoom=factor)
                upsampled_where = data > 0.5

                self[upsampled_where] = index

    # -----------------------------------------------------------------

    def upsample(self, factor, integers=False):

        """
        This function ...
        :param factor:
        :param integers:
        :return:
        """

        # Check if factor is 1.
        if factor == 1: return

        # Just do inverse of downsample
        else: self.downsample(factor)

    # -----------------------------------------------------------------

    def fill(self, value):

        """
        This function ...
        :param value:
        :return:
        """

        self._data.fill(value)

    # -----------------------------------------------------------------

    def rotate(self, angle):

        """
        This function ...
        :param angle:
        :return:
        """

        data = ndimage.interpolation.rotate(self.data, angle.to("deg").value, reshape=False, order=1, mode='constant', cval=float('nan'))

        # Replace data
        self._data = data

        # Rotate wcs
        if self.wcs is not None:

            rotated_wcs = self.wcs.deepcopy()
            rotated_wcs.rotateCD(angle)  # STILL UNTESTED

            # Replace wcs
            self.wcs = rotated_wcs

        # Return mask of padded pixels
        return self.nans()

    # -----------------------------------------------------------------

    def rotation_mask(self, angle):

        """
        This function ...
        :param angle:
        :return:
        """

        data = ndimage.interpolation.rotate(self.data, angle.to("deg").value, reshape=False, order=1, mode='constant', cval=float('nan'))
        return newMask(np.isnan(data))

    # -----------------------------------------------------------------

    def rotated(self, angle):

        """
        This function ...
        :param angle:
        :return:
        """

        # Calculate the rotated array
        #frame[np.isnan(frame)] = 0.0
        data = ndimage.interpolation.rotate(self.data, angle.to("deg").value, reshape=False, order=1, mode='constant', cval=float('nan'))
        #new_frame = misc.imrotate(frame, angle, interp="bilinear")

        # Convert the wcs to header
        #header = self.wcs.to_header()

        # Rotate the header (Sebastien's script)
        #from ..tools import rotation
        #rotated_header = rotation.rotate_header(header, angle)

        # Create the new WCS
        #rotated_wcs = CoordinateSystem(rotated_header)

        rotated_wcs = self.wcs.deepcopy()
        rotated_wcs.rotateCD(angle) # STILL UNTESTED

        # Return the rotated frame
        # data, wcs=None, name=None, description=None, unit=None, zero_point=None, filter=None, sky_subtracted=False, fwhm=None
        return Frame(data,
                     wcs=rotated_wcs,
                     name=self.name,
                     description=self.description,
                     unit=self.unit,
                     zero_point=self.zero_point,
                     filter=self.filter,
                     sky_subtracted=self.sky_subtracted,
                     fwhm=self.fwhm)

    # -----------------------------------------------------------------

    def shifted(self, extent):

        """
        This function ...
        :param extent:
        :return:
        """

        # TODO: change the WCS !!!

        # Transform the data
        data = ndimage.interpolation.shift(self.data, (extent.y, extent.x))

        # Return the shifted frame
        # data, wcs=None, name=None, description=None, unit=None, zero_point=None, filter=None, sky_subtracted=False, fwhm=None
        return Frame(data,
                     wcs=None,
                     name=self.name,
                     description=self.description,
                     unit=self.unit,
                     zero_point=self.zero_point,
                     filter=self.filter,
                     sky_subtracted=self.sky_subtracted,
                     fwhm=self.fwhm)

    # -----------------------------------------------------------------

    def centered_around(self, position):

        """
        This function ...
        :param position:
        :return:
        """

        center = Position(x=0.5*self.xsize, y=0.5*self.ysize)
        shift = position - center

        # Return the shifted frame
        return self.shifted(shift)

    # -----------------------------------------------------------------

    @property
    def bounding_box(self):

        """
        This function ...
        :return:
        """

        return self.wcs.bounding_box

    # -----------------------------------------------------------------

    @property
    def corners(self):

        """
        This function ...
        :return:
        """

        # Get coordinate values
        coordinate_values = self.wcs.calc_footprint(undistort=True)

        # Initialize a list to contain the coordinates of the corners
        corners = []

        for ra_deg, dec_deg in coordinate_values:

            # Create sky coordinate
            coordinate = SkyCoordinate(ra=ra_deg, dec=dec_deg, unit="deg", frame="fk5")

            # Add the coordinate of this corner to the list
            corners.append(coordinate)

        # Return the list of coordinates
        return corners

    # -----------------------------------------------------------------

    @property
    def coordinate_range(self):

        """
        This property ...
        :return:
        """

        return self.wcs.coordinate_range

    # -----------------------------------------------------------------

    @property
    def coordinate_box(self):

        """
        This function ...
        :return:
        """

        # Get coordinate range
        center, ra_span, dec_span = self.coordinate_range

        #ra = center.ra.to(unit).value
        #dec = center.dec.to(unit).value

        #ra_span = ra_span.to(unit).value
        #dec_span = dec_span.to(unit).value

        # Create rectangle
        center = SkyCoordinate(center.ra, center.dec)
        radius = SkyStretch(0.5 * ra_span, 0.5 * dec_span)
        box = SkyRectangleRegion(center, radius)

        # Return the box
        return box

    # -----------------------------------------------------------------

    def contains(self, coordinate):

        """
        This function ...
        :param coordinate:
        :return:
        """

        pixel = coordinate.to_pixel(self.wcs)
        return 0.0 <= pixel.x < self.xsize and 0.0 <= pixel.y < self.ysize

    # -----------------------------------------------------------------

    def replace_nans(self, value):

        """
        This function ...
        :param value:
        :return:
        """

        # Set all NaN pixels to the specified value
        self._data[self.nans] = value

    # -----------------------------------------------------------------

    def replace_infs(self, value):

        """
        This function ...
        :param value:
        :return:
        """

        # Set all inf pixels to the specified value
        self._data[self.infs] = value

    # -----------------------------------------------------------------

    def replace_zeroes(self, value):

        """
        This function ...
        :param value:
        :return:
        """

        self._data[self.zeroes] = value

    #

    def replace_negatives(self, value):

        """
        This function ...
        :param value:
        :return:
        """

        self._data[self._data < 0] = value

    # -----------------------------------------------------------------

    def box_like(self, box):

        """
        This function ...
        :param box:
        :return:
        """

        data = self._data[box.y_min:box.y_max, box.x_min:box.x_max]

        # Create the new box and return it
        return Cutout(data, box.x_min, box.x_max, box.y_min, box.y_max)

    # -----------------------------------------------------------------

    def to_rgba(self, interval="pts", scale="log", alpha="absolute", peak_alpha=1., colours="red", normalize_in=None,
                return_minmax=False):

        """
        This function ...
        :param interval:
        :param scale:
        :param alpha:
        :param peak_alpha:
        :param colours:
        :param normalize_in:
        :param return_minmax:
        :return:
        """

        from .rgba import RGBAImage
        return RGBAImage.from_frame(self, interval=interval, scale=scale, alpha=alpha, peak_alpha=peak_alpha,
                                    colours=colours, normalize_in=normalize_in, return_minmax=return_minmax)

    # -----------------------------------------------------------------

    @property
    def file_size(self):

        """
        This function ...
        :return:
        """

        # Give warning message
        log.warning("The size of the frame in itself is perhaps not accurately represented by the size of the file it originates from, because it possibly contains muliple frames")

        # Check if path is defined
        if self.path is None: raise ValueError("Path is not defined")

        # Return the file size, if the frame has a path
        return fs.file_size(self.path)

    # -----------------------------------------------------------------

    @property
    def data_size(self):

        """
        This function ...
        :return:
        """

        return (self._data.nbytes * u("byte")).to("GB")

    # -----------------------------------------------------------------

    def save(self, header=None, origin=None, extra_header_info=None, add_meta=True):

        """
        This function ...
        :param header:
        :param origin:
        :param extra_header_info:
        :param add_meta:
        :return:
        """

        # Inform the user
        log.info("Saving the frame ...")

        # Check if path is defined
        if self.path is None: raise RuntimeError("Path for the frame is not defined")

        # Check if original file was not multiplane
        if self._from_multiplane: raise RuntimeError("Cannot save frame into a multiplane image")

        # Save
        self.saveto(self.path, header=header, origin=origin, extra_header_info=extra_header_info, add_meta=add_meta)

    # -----------------------------------------------------------------

    def saveto(self, path, **kwargs):

        """
        This function ...
        :param path:
        :param kwargs:
        """

        if path.endswith("fits"): self.saveto_fits(path, **kwargs)
        elif path.endswith("asdf"): self.saveto_asdf(path, **kwargs)
        elif path.endswith("png"): self.saveto_png(path, **kwargs)
        else: raise ValueError("Unknown file format: " + fs.get_extension(path))

    # -----------------------------------------------------------------

    def saveto_fits(self, path, header=None, origin=None, extra_header_info=None, add_meta=True, update_path=True):

        """
        This function ...
        :param path:
        :param header:
        :param origin:
        :param extra_header_info:
        :param add_meta:
        :param update_path:
        :return:
        """

        if header is None: header = self.header

        # Set unit, FWHM and filter description
        if self.unit is not None:
            header.set("SIGUNIT", represent_unit(self.unit), "Unit of the map")
            header.set("PHYSTYPE", self.unit.physical_type, "Physical type of the unit")
        if self.fwhm is not None: header.set("FWHM", self.fwhm.to("arcsec").value, "[arcsec] FWHM of the PSF")

        # Set filter
        if self.filter is not None: header.set("FILTER", str(self.filter), "Filter used for this observation")
        else: header.set("FILTER", "n/a", "This image does not correspond to a certain observational filter")

        # Set pixelscale
        if self.wcs is None and self.pixelscale is not None:
            header.set("XPIXSIZE", repr(self.pixelscale.x.to("arcsec").value), "[arcsec] Pixelscale for x axis")
            header.set("YPIXSIZE", repr(self.pixelscale.y.to("arcsec").value), "[arcsec] Pixelscale for y axis")

        # Set distance
        if self.distance is not None: header.set("DISTANCE", repr(self.distance.to("Mpc").value), "[Mpc] Distance to the object")

        # Set PSF FILTER
        if self.psf_filter is not None: header.set("PSFFLTR", str(self.psf_filter), "Filter to which the PSF of the frame corresponds")

        # Add origin description
        if origin is not None: header["ORIGIN"] = origin
        else: header["ORIGIN"] = "Frame class of PTS package"

        # Add meta information
        if add_meta:
            for key in self.metadata:
                #print(key, self.metadata[key])
                header[key] = self.metadata[key]

        # Add extra info
        if extra_header_info is not None:
            for key in extra_header_info: header[key] = extra_header_info[key]

        # Write
        from .fits import write_frame

        #try:
        write_frame(self._data, header, path)
        #except IOError("Something went wrong during write")

        # Replace the path
        if update_path: self.path = path

    # -----------------------------------------------------------------

    def saveto_asdf(self, path, header=None, update_path=True):

        """
        This function ...
        :param path:
        :param header:
        :param update_path:
        :return:
        """

        if header is None: header = self.header

        # Import
        from asdf import AsdfFile

        # Create the tree
        tree = dict()

        # Add data and header
        tree["data"] = self._data
        tree["header"] = header

        # Create the asdf file
        ff = AsdfFile(tree)

        # Write
        ff.write_to(path)

        # Update the path
        if update_path: self.path = path

    # -----------------------------------------------------------------

    def saveto_png(self, path, interval="pts", scale="log", alpha="absolute", peak_alpha=1., colours="red", normalize_in=None):

        """
        This function ...
        :param path:
        :param interval:
        :param scale:
        :param alpha:
        :param peak_alpha:
        :param colours:
        :param normalize_in:
        :return:
        """

        # Get image values
        image, vmin, vmax = self.to_rgba(interval=interval, scale=scale, alpha=alpha, peak_alpha=peak_alpha,
                                         colours=colours, normalize_in=normalize_in, return_minmax=True)

        # Save
        image.saveto(path)

        # Return vmin and vmax
        return vmin, vmax

# -----------------------------------------------------------------

def sum_frames(*args, **kwargs):

    """
    This function ...
    :param args:
    :return:
    """

    #arrays = [np.array(arg) for arg in args] # how it used to be
    arrays = [arg.data for arg in args]
    return Frame(np.sum(arrays, axis=0), **kwargs)

# -----------------------------------------------------------------

def sum_frames_quadratically(*args):

    """
    This function ...
    :param args:
    :return:
    """

    #arrays = [np.array(arg)**2 for arg in args]
    for arg in args:
        if arg in args is None:
            arrays = np.NaN
            return Frame(np.NaN)
        else:
            arrays = [arg.data**2]
            return Frame(np.sqrt(np.sum(arrays, axis=0)))

# -----------------------------------------------------------------

def linear_combination(frames, coefficients, checks=True):

    """
    This function ...
    :param frames:
    :param coefficients:
    :param checks:
    :return:
    """

    if checks:
        from .list import check_uniformity
        unit, wcs, pixelscale, psf_filter, fwhm, distance = check_uniformity(*frames)
    else: unit = wcs = pixelscale = psf_filter = fwhm = distance = None

    #print("unit", unit)
    #print("wcs", wcs)
    #print("pixelscale", pixelscale)
    #print("psf_filter", psf_filter)
    #print("fwhm", fwhm)
    #print("distance", distance)

    #print(coefficients)
    return sum_frames(*[frame*coefficient for coefficient, frame in zip(coefficients, frames)], unit=unit, wcs=wcs, pixelscale=pixelscale, psf_filter=psf_filter, fwhm=fwhm, distance=distance)

# -----------------------------------------------------------------

def log10(frame):

    """
    This function ...
    :param frame:
    :return:
    """

    return frame.get_log10()

# -----------------------------------------------------------------<|MERGE_RESOLUTION|>--- conflicted
+++ resolved
@@ -2090,15 +2090,8 @@
         # Check whether the sum is nonnegative
         if sum < 0: raise RuntimeError("The sum of the frame is negative")
 
-<<<<<<< HEAD
-        # Check whether the sum is zero
-        if sum == 0:
-            log.error("The sum of the frame is zero")
-            return
-=======
         # Check if the sum is not zero
         if sum == 0: raise AllZeroError("The frame cannot be normalized")
->>>>>>> 320c0755
 
         # Calculate the conversion factor
         if hasattr(to, "unit"): # quantity
