--- conflicted
+++ resolved
@@ -724,21 +724,13 @@
         background[y_slice, x_slice] = bkg.background
         #masked_background = np.ma.masked_array(background, mask=mask_cutout.data)
         #plotting.plot_box(masked_background, title="masked background")
-<<<<<<< HEAD
-        background[background==mask_cutout] = np.NaN
-=======
         background[y_slice, x_slice][mask_cutout] = np.NaN
->>>>>>> 320c0755
 
         # Masked background rms
         background_rms = Frame.nans_like(self.frame)
         background_rms[y_slice, x_slice] = bkg.background_rms
         #masked_background_rms = np.ma.masked_array(background_rms, mask=mask_cutout.data)
-<<<<<<< HEAD
-        background_rms[background_rms==mask_cutout] = np.NaN
-=======
         background_rms[y_slice, x_slice][mask_cutout] = np.NaN
->>>>>>> 320c0755
 
         # Set as attributes
         #self.photutils_background = background
