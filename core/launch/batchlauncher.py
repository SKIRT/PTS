--- conflicted
+++ resolved
@@ -4914,32 +4914,7 @@
         else: screen_output_path = None
 
         # Try starting the queue
-<<<<<<< HEAD
-        try:
-
-            if remote.scheduler:
-                if self.config.group_simulations: scheduling_method = "group"
-                else: scheduling_method = "separate"
-            else: scheduling_method = None
-
-            jobscripts_path = self.script_paths[remote.host_id] if remote.host_id in self.script_paths else None
-
-            handles = remote.start_queue(queue_name=queue_name, schedule_method=scheduling_method,
-                                         group_walltime=self.config.group_walltime, local_script_path=local_script_path,
-                                         screen_output_path=screen_output_path, jobscripts_path=jobscripts_path,
-                                         attached=self.config.attached, dry=self.config.dry)
-
-            # SET THE EXECUTION HANDLES
-            # Loop over the simulation for this remote
-            for simulation in simulations_remote:
-
-                # If all simulations should have the same handle
-                if isinstance(handles, ExecutionHandle): simulation.handle = handles
-                else: simulation.handle = handles[simulation.name] # get the handle for this particular simulation
-                simulation.save()
-=======
         try: self._start_queue(remote, simulations_remote, queue_name, screen_output_path, local_script_path)
->>>>>>> c0f48c79
 
         # An error occured
         except Exception as e:
