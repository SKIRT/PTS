--- conflicted
+++ resolved
@@ -27,13 +27,8 @@
 # to specify the filename and the movie format, insert the images one at a time with the add() function, and finally
 # write the movie header information to the file with the close() function.
 #
-<<<<<<< HEAD
 # This class requires MEncoder to be installed and in the PATH.
-# See \ref InstallMacMEncoder in the installation guide.
-=======
-# This class requires MEncoder to be installed as \c /usr/local/bin/mencoder (the location is hard-coded).
 # See the Installation Guide for more information.
->>>>>>> c3895ece
 #
 # This class can generate movies in two distinct formats:
 #  - MPEG-1 codec in \c .mpg container: this format is compatible with most movie players, including Windows
