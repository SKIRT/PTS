--- conflicted
+++ resolved
@@ -17,15 +17,10 @@
 import os.path
 import numpy as np
 import pyfits
-<<<<<<< HEAD
+from scipy.ndimage.filters import gaussian_filter
 
 from ..core.tools import archive as arch
 from ..core.basics.filter import Filter
-=======
-from scipy.ndimage.filters import gaussian_filter
-import pts.archive as arch
-from pts.filter import Filter
->>>>>>> fd6a583a
 
 # -----------------------------------------------------------------
 
