--- conflicted
+++ resolved
@@ -136,8 +136,6 @@
 
 # -----------------------------------------------------------------
 
-<<<<<<< HEAD
-=======
 # build RGB images
 if vistype=='rgbimages':
     from pts.core.plot.rgbimages import makeintegratedrgbimages
@@ -159,7 +157,6 @@
 
 # -----------------------------------------------------------------
 
->>>>>>> c3895ece
 # build SED plots for each SKIRT-run
 if vistype=='seds':
     from pts.core.plot.seds import plotseds
