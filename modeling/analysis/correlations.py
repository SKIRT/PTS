--- conflicted
+++ resolved
@@ -635,13 +635,9 @@
 
         # Check normalization of the weights
         total = self.cell_old_luminosity_contributions + self.cell_young_luminosity_contributions + self.cell_sfr_luminosity_contributions
-<<<<<<< HEAD
-        total = np.ma.masked_where(np.isnan(total), total)
-        close = np.isclose(total, 1.)
-=======
         valid_total = total[np.isfinite(total)]
         close = np.isclose(valid_total, 1.)
->>>>>>> 01ce81e7
+
         if not np.all(close): raise RuntimeError("Something went wrong")
 
         # Calculate the mean age in dust cell, by weighing each stellar component age (old, young, ionizing) by the respective contribution to the global luminosity in that cell
