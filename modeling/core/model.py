#!/usr/bin/env python
# -*- coding: utf8 -*-
# *****************************************************************
# **       PTS -- Python Toolkit for working with SKIRT          **
# **       © Astronomical Observatory, Ghent University          **
# *****************************************************************

## \package pts.modeling.core.model Contains the RTModel class.

# -----------------------------------------------------------------

# Ensure Python 3 compatibility
from __future__ import absolute_import, division, print_function

# Import standard modules
import warnings
import numpy as np
from copy import deepcopy
from collections import OrderedDict

# Import the relevant PTS classes and modules
from ..core.mappings import Mappings
from ...core.filter.filter import parse_filter
from ...core.tools.utils import lazyproperty
from ...core.tools import sequences
from ..config.parameters import distance_name, ionizing_scaleheight_name, sfr_compactness_name, fuv_young_name
from ..config.parameters import old_scaleheight_name, position_angle_name, dust_mass_name, fuv_ionizing_name
from ..config.parameters import metallicity_name, young_scaleheight_name, sfr_covering_name, dust_scaleheight_name
from ..config.parameters import i1_old_name, sfr_pressure_name, inclination_name
from ..config.parameters import modeling_parameter_labels
from ...core.basics.containers import create_subdict
from ..basics.instruments import SEDInstrument
from ...core.tools import filesystem as fs
from ...core.simulation.wavelengthgrid import WavelengthGrid
from ..simulation.single import SingleComponentSimulations
from ..simulation.multi import MultiComponentSimulations
from ..simulation.simulation import ObservedComponentSimulation
from ...magic.core.frame import Frame
from ...magic.core.list import convolve_and_rebin, convolve_rebin_and_convert
from ...magic.basics.coordinatesystem import CoordinateSystem
from ..basics.projection import GalaxyProjection
from ..basics.instruments import FullSEDInstrument
from ..projection.model import ComponentProjections
from ..simulation.sed import ComponentSED
from ...core.basics.log import log
from ...core.simulation.output import SimulationOutput
from .sfr import salim_fuv_to_sfr, kennicutt_fuv_to_sfr, kennicutt_evans_fuv_to_sfr, kennicutt_tir_to_sfr, calzetti_24um_to_sfr
from .stellar_mass import oliver_stellar_mass, hubble_stage_to_type
from ...core.data.sed import SED
from ...core.tools.serialization import write_dict, load_dict
from ...core.units.parsing import parse_quantity
from ...core.data.attenuation import MappingsAttenuationCurve, AttenuationCurve

# -----------------------------------------------------------------

observed_name = "observed"
stellar_name = "stellar"
intrinsic_name = "intrinsic"

# -----------------------------------------------------------------

total_suffix = " [TOTAL]"
bulge_suffix = " [BULGE]"
disk_suffix = " [DISK]"
old_suffix = " [OLD]"
young_suffix = " [YOUNG]"
sfr_suffix = " [SFR]"
unevolved_suffix = " [UNEVOLVED]"
extra_suffix = " [EXTRA]"
dust_suffix = " [DUST]"

# -----------------------------------------------------------------

# Names of derived model properties

## Total
obs_total_bol_lum_name = "Observed total bolometric luminosity" # 1
intr_total_bol_lum_name = "Intrinsic total bolometric luminosity" # 2 ; should be same as 1
obs_total_stellar_bol_lum_name = "Observed total stellar bolometric luminosity" # 3
intr_total_stellar_bol_lum_name = "Intrinsic total stellar bolometric luminosity" # 4 ; should be same as 2
dust_lum_name = "Bolometric dust luminosity" #
diffuse_dust_lum_name = "Bolometric diffuse dust luminosity"
diffuse_abs_stellar_lum_name = "Absorbed stellar luminosity by diffuse dust"
diffuse_fabs_name = "Fraction of absorbed stellar luminosity by diffuse dust"
fabs_name = "Fraction of absorbed stellar luminosity"
bol_attenuation_name = "Total bolometric attenuation" # 5
direct_stellar_lum_name = "Direct stellar luminosity"

# Special: some total, some young, some sfr, some unevolved, some multiple
sfr_salim_name = "Star formation rate (Salim)"
sfr_ke_name = "Star formation rate (Kennicutt&Evans)"
sfr_tir_name = "Star formation rate (TIR)"
sfr_24um_name = "Star formation rate (24um, Calzetti)"
sfr_mappings_name = "Star formation rate (MAPPINGS)"
sfr_mappings_ke_name = "Star formation rate (MAPPINGS+K&E)"
stellar_mass_name = "Stellar mass"
stellar_mass_intrinsic_name = "Stellar mass (from intrinsic luminosity)"
ssfr_salim_name = "Specific star formation rate (Salim)"
ssfr_ke_name = "Specific star formation rate (Kennicutt&Evans)"
ssfr_tir_name = "Specific star formation rate (TIR)"
ssfr_24um_name = "Specific star formation rate (24um, Calzetti)"
ssfr_mappings_name = "Specific star formation rate (MAPPINGS)"
ssfr_mappings_ke_name = "Specific star formation rate (MAPPINGS+K&E)"

# (specific) star formation rates for total
#sfr_salim_total_name = "Star formation rate (Salim, total)"
#sfr_ke_total_name = "Star formation rate (Kennicutt&Evans, total)"
#ssfr_salim_total_name = "Specific star formation rate (Salim, total)"
#ssfr_ke_total_name = "Specific star formation rate (Kennicutt&Evans, total)"

obs_fuv_spec_lum_name = "Observed FUV specific luminosity"
intr_fuv_spec_lum_name = "Intrinsic FUV specific luminosity"

## Old bulge
obs_bulge_spec_lum_name = "Observed old stellar bulge specific luminosity" # 7
intr_bulge_spec_lum_name = "Intrinsic old stellar bulge specific luminosity" # 8 part of parameter set
obs_bulge_bol_lum_name = "Observed old stellar bulge bolometric luminosity" # 9
intr_bulge_bol_lum_name = "Intrinsic old stellar bulge bolometric luminosity" # 10
bulge_spec_attenuation_name = "Old stellar bulge specific attenuation" # 11
bulge_bol_attenuation_name = "Old stellar bulge bolometric attenuation" # 12
obs_bulge_total_lum_name = "Old stellar bulge bolometric total luminosity" # 13 stellar + dust ; should be the same as 10 (intrinsic lum)
obs_bulge_dust_lum_name = "Old stellar bulge bolometric dust luminosity" # 14

## Old disk
obs_disk_spec_lum_name = "Observed old stellar disk specific luminosity" #
intr_disk_spec_lum_name = "Intrinsic old stellar disk specific luminosity" # part of parameter set
obs_disk_bol_lum_name = "Observed old stellar disk bolometric luminosity" #
intr_disk_bol_lum_name = "Intrinsic old stellar disk bolometric luminosity" #
disk_spec_attenuation_name = "Old stellar disk specific attenuation" #
disk_bol_attenuation_name = "Old stellar disk bolometric attenuation" #
obs_disk_total_lum_name = "Old stellar disk bolometric total luminosity" # stellar + dust ; should be the same as x (intrinsic lum)
obs_disk_dust_lum_name = "Old stellar disk bolometric dust luminosity" #

## Old (evolved)
obs_old_spec_lum_name = "Observed old stellar specific luminosity" #
intr_old_spec_lum_name = "Intrinsic old stellar specific luminosity" #
obs_old_bol_lum_name = "Observed old stellar bolometric luminosity" #
intr_old_bol_lum_name = "Intrinsic old stellar bolometric luminosity" #
old_spec_attenuation_name = "Old stellar specific attenuation" #
old_bol_attenuation_name = "Old stellar bolometric attenuation" #
obs_old_total_lum_name = "Old stellar bolometric total luminosity" # stellar + dust ; should be the same as x (intrinsic lum)
obs_old_dust_lum_name = "Old stellar bolometric dust luminosity" #

## Young stars
obs_young_spec_lum_name = "Observed young stellar specific luminosity" #
intr_young_spec_lum_name = "Intrinsic young stellar specific luminosity" # part of (free) parameter set
obs_young_bol_lum_name = "Observed young stellar bolometric luminosity" #
intr_young_bol_lum_name = "Intrinsic young stellar bolometric luminosity" #
young_spec_attenuation_name = "Young stellar specific attenuation" #
young_bol_attenuation_name = "Young stellar bolometric attenuation" #
obs_young_total_lum_name = "Young stellar bolometric total luminosity" # stellar + dust ; should be the same as x (intrinsic lum)
obs_young_dust_lum_name = "Young stellar bolometric dust luminosity" #

## Ionizing stars (SFR)
obs_sfr_spec_lum_name = "Observed SFR specific luminosity" #
intr_sfr_spec_lum_name = "Intrinsic SFR specific luminosity" #
obs_sfr_bol_lum_name = "Observed SFR bolometric luminosity" #
intr_sfr_bol_lum_name = "Intrinsic SFR bolometric luminosity" #
sfr_spec_attenuation_name = "SFR specific attenuation" #
sfr_bol_attenuation_name = "SFR bolometric attenuation" #
obs_sfr_stellar_bol_lum_name = "Observed SFR stellar bolometric luminosity" #
intr_sfr_stellar_bol_lum_name = "Intrinsic SFR stellar bolometric luminosity" #
sfr_stellar_mass_name = "SFR stellar mass" # internal stars
sfr_dust_mass_name = "SFR internal dust mass" # INTERNAL SO ONLY THE DUST IN MAPPINGS
sfr_dust_lum_name = "SFR internal bolometric dust luminosity" # INTERNAL SO ONLY THE DUST IN MAPPINGS
obs_sfr_total_lum_name = "SFR bolometric total luminosity" # stellar(SFR with MAPPINGS) + dust ; should be the same as x (intrinsic lum)
obs_sfr_dust_lum_name = "SFR bolometric dust luminosity" # INTERNAL DUST + DUST DISK

## Young + ionizing (unevolved)
obs_unevolved_spec_lum_name = "Observed unevolved stellar specific luminosity" #
intr_unevolved_spec_lum_name = "Intrinsic unevolved stellar specific luminosity" #
obs_unevolved_bol_lum_name = "Observed unevolved stellar bolometric luminosity" #
intr_unevolved_bol_lum_name = "Intrinsic unevolved stellar bolometric luminosity" #
unevolved_spec_attenuation_name = "Unevolved stellar specific attenuation" #
unevolved_bol_attenuation_name = "Unevolved stellar bolometric attenuation" #
obs_unevolved_total_lum_name = "Unevolved stellar bolometric total luminosity" # stellar + dust ; should be the same as x (intrinsic lum)
obs_unevolved_dust_lum_name = "Unevolved stellar bolometric dust luminosity" #

## Extra component
obs_extra_spec_lum_name = "Observed extra stellar specific luminosity" #
intr_extra_spec_lum_name = "Intrinsic extra stellar specific luminosity" # part of (free) parameter set
obs_extra_bol_lum_name = "Observed extra stellar bolometric luminosity" #
intr_extra_bol_lum_name = "Intrinsic extra stellar bolometric luminosity" #
extra_spec_attenuation_name = "Extra stellar specific attenuation" #
extra_bol_attenuation_name = "Extra stellar bolometric attenuation" #
obs_extra_total_lum_name = "Extra stellar bolometric total luminosity" # stellar + dust ; should be the same as x (intrinsic lum)
obs_extra_dust_lum_name = "Extra stellar bolometric dust luminosity" #

## Dust
total_dust_mass_name = "Total dust mass" # 6 with SFR dust mass
diffuse_dust_mass_name = "Diffuse dust mass"

# -----------------------------------------------------------------

sed_dirname = "sed"
projections_dirname = "projections"
mappings_dirname = "mappings"
transparent_dirname = "transparent"

# -----------------------------------------------------------------

total_simulation_name = "total"
bulge_simulation_name = "bulge"
disk_simulation_name = "disk"
old_simulation_name = "old"
young_simulation_name = "young"
sfr_simulation_name = "sfr"
unevolved_simulation_name = "unevolved"
extra_simulation_name = "extra"
dust_simulation_name = "dust"

bulge_component_name = "Evolved stellar bulge"
disk_component_name = "Evolved stellar disk"
young_component_name = "Young stars"
ionizing_component_name = "Ionizing stars"
transparent_ionizing_component_name = "Ionizing stars (transparent)"
extra_component_name = "Extra component"
dust_component_name = "Dust"

bulge_component_description = "old bulge stellar component"
disk_component_description = "old disk stellar component"
young_component_description = "young stellar component"
ionizing_component_description = "ionizing stellar component"
transparent_ionizing_component_description = "ionizing stellar component (transparent)"
extra_component_description = "extra stellar/agn component"
dust_component_description = "dust component"

evolved_component_name = "Evolved stars"
unevolved_component_name = "Unevolved stars"

# -----------------------------------------------------------------

default_npackages = 1e5
wavelengths_filename = "wavelengths.txt"
map_filename = "map.fits"

# Instruments/orientations
earth_name = "earth"
faceon_name = "faceon"
edgeon_name = "edgeon"

# -----------------------------------------------------------------

# Contributions
total_contribution = "total"
direct_contribution = "direct"
scattered_contribution = "scattered"
dust_contribution = "dust"
dust_direct_contribution = "dust_direct"
dust_scattered_contribution = "dust_scattered"
transparent_contribution = "transparent"
contributions = [total_contribution, direct_contribution, scattered_contribution, dust_contribution, dust_direct_contribution, dust_scattered_contribution, transparent_contribution]

# -----------------------------------------------------------------

components_name = "components"
output_filename = "output.txt"

# -----------------------------------------------------------------

# MAPPINGS parameters
sfr_parameter = "sfr"
metallicity_parameter = "metallicity"
compactness_parameter = "compactness"
pressure_parameter = "pressure"
covering_factor_parameter = "covering_factor"

# -----------------------------------------------------------------

class RTModel(object):

    """
    Objects of this class describe a full radiative transfer model.
    """

    def __init__(self, definition, wavelength_grid=None, simulation_name=None, chi_squared=None,
                 free_parameter_labels=None, free_parameter_values=None, observed_total_output_path=None,
                 observed_bulge_output_path=None, observed_disk_output_path=None, observed_old_output_path=None,
                 observed_young_output_path=None, observed_sfr_output_path=None, observed_unevolved_output_path=None,
                 observed_extra_output_path=None, parameters=None, center=None, galaxy_name=None, hubble_stage=None,
                 redshift=None, earth_wcs=None, truncation_ellipse=None):

        """
        The constructor ...
        :param definition: model definition
        :param wavelength_grid: wavelength grid of the simulation
        :param simulation_name: name for the simulation
        :param chi_squared: reduced chi squared value
        :param free_parameter_labels: labels of free parameters
        :param free_parameter_values: values of free parameters (as dict)
        :param observed_total_output_path: output path of simulation with total stellar contribution + dust
        :param observed_bulge_output_path: output path of simulation with old stellar bulge contribution + dust
        :param observed_disk_output_path: output path of simulation with old stellar disk contribution + dust
        :param observed_old_output_path: output path of simulation with old stellar contribution + dust
        :param observed_young_output_path: output path of simulation with young stellar contribution + dust
        :param observed_sfr_output_path: output path of simulation with SFR contribution + dust
        :param observed_unevolved_output_path: output path of simulation with young stellar and SFR contribution + dust
        :param parameters:
        :param center: the galaxy center as a sky coordinate
        :param galaxy_name: the name of the galaxy
        :param hubble_stage: the Hubble stage classification of the galaxy
        :param redshift: the redshift of the galaxy
        :param earth_wcs: the celestial coordinate system of all simulated earth datacubes
        :return:
        """

        # Set wavelength grid
        self.wavelength_grid = wavelength_grid

        # Other attributes
        self.simulation_name = simulation_name
        self.chi_squared = chi_squared
        self.free_parameter_labels = free_parameter_labels if free_parameter_labels is not None else []

        # The model definition describing the components
        self.definition = definition

        # Set the free parameter values explicitely
        if free_parameter_values is not None:

            # Check
            if free_parameter_labels is not None: raise ValueError("Cannot pass both free parameter labels as free parameter values")
            self.free_parameter_labels = free_parameter_values.keys()

            # Set values
            self.free_parameter_values = free_parameter_values

            # Set a flag that indicates that the definition may not be containing the same parameter values as the explicitly set free parameter values
            self._unsynchronized = True

        # Parameters are determined directly from the definition components
        else: self._unsynchronized = False

        # Save the wavelength grid in SKIRT input file
        if self.has_wavelength_grid: self.wavelength_grid.to_skirt_input(self.wavelength_grid_path)

        # No wavelength grid passed, load the wavelength grid if necessary, and if present
        elif self.has_wavelengths_directory and fs.is_file(self.wavelength_grid_path): self.wavelength_grid = WavelengthGrid.from_skirt_input(self.wavelength_grid_path)

        # Simulation output paths
        self.observed_total_output_path = observed_total_output_path
        self.observed_bulge_output_path = observed_bulge_output_path
        self.observed_disk_output_path = observed_disk_output_path
        self.observed_old_output_path = observed_old_output_path
        self.observed_young_output_path = observed_young_output_path
        self.observed_sfr_output_path = observed_sfr_output_path
        self.observed_unevolved_output_path = observed_unevolved_output_path
        self.observed_extra_output_path = observed_extra_output_path

        # Set parameters
        if parameters is not None: self.set_parameters(**parameters)

        # Set the center and other galaxy properties
        self.center = center
        self.galaxy_name = galaxy_name
        self.hubble_stage = hubble_stage
        self.redshift = redshift
        self.truncation_ellipse = truncation_ellipse

        # Set the earth coordinate system
        self.earth_wcs = earth_wcs

    # -----------------------------------------------------------------
    @property
    def has_extra_component(self):
        return self.observed_extra_output_path is not None

    @property
    def has_earth_wcs(self):
        return self.earth_wcs is not None

    # -----------------------------------------------------------------

    @property
    def has_hubble_stage(self):
        return self.hubble_stage is not None

    # -----------------------------------------------------------------

    @lazyproperty
    def hubble_type(self):
        if not self.has_hubble_stage: return None
        return hubble_stage_to_type(self.hubble_stage)

    # -----------------------------------------------------------------

    @lazyproperty
    def hubble_subtype(self):
        if not self.has_hubble_stage: return None
        return hubble_stage_to_type(self.hubble_stage, add_subtype=True)[1]

    # -----------------------------------------------------------------

    @property
    def has_center(self):
        return self.center is not None

    # -----------------------------------------------------------------

    @property
    def has_truncation_ellipse(self):
        return self.truncation_ellipse is not None

    # -----------------------------------------------------------------

    @lazyproperty
    def truncation_radius(self):
        if not self.has_truncation_ellipse: return None
        return self.truncation_ellipse.semimajor

    # -----------------------------------------------------------------

    @lazyproperty
    def truncation_box(self):
        if not self.has_truncation_ellipse: return None
        return self.truncation_ellipse.bounding_box

    # -----------------------------------------------------------------

    @lazyproperty
    def truncation_box_axial_ratio(self):
        if not self.has_truncation_ellipse: return None
        return self.truncation_box.axial_ratio

    # -----------------------------------------------------------------

    def set_parameters(self, **values):

        """
        This function ...
        :param values:
        :return:
        """

        # Loop over the values
        for name in values:

            # Set
            value = values[name]
            setattr(self, name, value)

    # -----------------------------------------------------------------
    # MEAN STELLAR AGES
    # -----------------------------------------------------------------

    @property
    def old_mean_stellar_age(self):
        return self.definition.old_stars_age

    # -----------------------------------------------------------------

    @property
    def young_mean_stellar_age(self):
        return self.definition.young_stars_age

    # -----------------------------------------------------------------

    @property
    def sfr_mean_stellar_age(self):
        return self.definition.ionizing_stars_age

    # -----------------------------------------------------------------
    # TOTAL SIMULATION INTRINSIC SEDS
    # -----------------------------------------------------------------

    @property
    def intrinsic_sed_path_old_bulge(self):
        return self.old_bulge_sed_filepath

    # -----------------------------------------------------------------

    @property
    def intrinsic_sed_path_old_disk(self):
        return self.old_disk_sed_filepath

    # -----------------------------------------------------------------

    @property
    def intrinsic_sed_path_young(self):
        return self.young_sed_filepath

    # -----------------------------------------------------------------

    @property
    def intrinsic_sed_path_sfr(self):
        return self.sfr_sed_filepath

    @property
    def intrinsic_sed_path_extra(self):
        return self.extra_sed_filepath

    # -----------------------------------------------------------------

    @lazyproperty
    def total_simulation_component_sed_paths(self):

        """
        This function ...
        :return:
        """

        # Initialize dictionary for the intrinsic SEDs
        seds = OrderedDict()

        # Add
        seds[bulge_component_name] = self.intrinsic_sed_path_old_bulge
        seds[disk_component_name] = self.intrinsic_sed_path_old_disk
        seds[young_component_name] = self.intrinsic_sed_path_young
        seds[ionizing_component_name] = self.intrinsic_sed_path_sfr
        if self.has_extra_component: seds[extra_component_name] = self.intrinsic_sed_path_extra

        # Return the seds
        return seds

    # -----------------------------------------------------------------
    # TOTAL SIMULATION INTRINSIC CUBES
    # -----------------------------------------------------------------

    @lazyproperty
    def total_simulation_evolved_component_cubes(self):
        cubes = OrderedDict()
        if self.bulge_simulations.has_intrinsic_cube and self.disk_simulations.has_intrinsic_cube:
            cubes[bulge_component_name] = self.bulge_intrinsic_stellar_luminosity_cube_earth
            cubes[disk_component_name] = self.disk_intrinsic_stellar_luminosity_cube_earth
        elif self.old_simulations.has_intrinsic_cube: cubes[evolved_component_name] = self.old_intrinsic_stellar_luminosity_cube_earth # old
        else: warnings.warn("Not enough simulation data from the evolved intrinsic components. If no full cubes are available for the total simulation, the transparent earth cube will not be available")
        return cubes

    # -----------------------------------------------------------------

    @lazyproperty
    def total_simulation_unevolved_component_cubes(self):
        cubes = OrderedDict()
        if self.young_simulations.has_intrinsic_cube and self.sfr_simulations.has_intrinsic_cube:
            cubes[young_component_name] = self.young_intrinsic_stellar_luminosity_cube_earth
            cubes[ionizing_component_name] = self.sfr_intrinsic_stellar_luminosity_cube_earth
        elif self.unevolved_simulations.has_intrinsic_cube: cubes[unevolved_component_name] = self.unevolved_intrinsic_stellar_luminosity_cube_earth
        else: warnings.warn("Not enough simulation data from the unevolved intrinsic components. If no full cubes are available for the total simulation, the transparent earth cube will not be available")
        return cubes

    # -----------------------------------------------------------------

    @lazyproperty
    def total_simulation_extra_component_cubes(self):
        cubes = OrderedDict()
        if self.extra_simulations.has_intrinsic_cube:
            cubes[extra_component_name] = self.extra_intrinsic_stellar_luminosity_cube_earth  # extra
        else:
            warnings.warn(
                "Not enough simulation data from the extra intrinsic components. If no full cubes are available for the total simulation, the transparent earth cube will not be available")
        return cubes

    # -----------------------------------------------------------------

    @lazyproperty
    def total_simulation_component_cubes(self):

        if self.has_extra_component:
            return OrderedDict(self.total_simulation_evolved_component_cubes.items() +
                               self.total_simulation_unevolved_component_cubes.items() +
                               self.total_simulation_extra_component_cubes.items())

        else:
            return OrderedDict(self.total_simulation_evolved_component_cubes.items() + self.total_simulation_unevolved_component_cubes.items())

    # -----------------------------------------------------------------

    @lazyproperty
    def total_simulation_evolved_component_cubes_faceon(self):
        cubes = OrderedDict()
        if self.bulge_simulations.has_intrinsic_cube_faceon and self.disk_simulations.has_intrinsic_cube_faceon:
            cubes[bulge_component_name] = self.bulge_intrinsic_stellar_luminosity_cube_faceon
            cubes[disk_component_name] = self.disk_intrinsic_stellar_luminosity_cube_faceon
        elif self.old_simulations.has_intrinsic_cube_faceon: cubes[evolved_component_name] = self.old_intrinsic_stellar_luminosity_cube_faceon
        else: warnings.warn("Not enough simulation data from the evolved intrinsic components. If no full cubes are available for the total simulation, the transparent faceon cube will not be available")
        return cubes

    # -----------------------------------------------------------------

    @lazyproperty
    def total_simulation_unevolved_component_cubes_faceon(self):
        cubes = OrderedDict()
        if self.young_simulations.has_intrinsic_cube_faceon and self.sfr_simulations.has_intrinsic_cube_faceon:
            cubes[young_component_name] = self.young_intrinsic_stellar_luminosity_cube_faceon
            cubes[ionizing_component_name] = self.sfr_intrinsic_stellar_luminosity_cube_faceon
        elif self.unevolved_simulations.has_intrinsic_cube_faceon: cubes[unevolved_component_name] = self.unevolved_intrinsic_stellar_luminosity_cube_faceon
        else: warnings.warn("Not enough simulation data from the unevolved intrinsic components. If no full cubes are available for the total simulation, the transparent faceon cube will not be available")
        return cubes

    # -----------------------------------------------------------------

    @lazyproperty
    def total_simulation_extra_component_cubes_faceon(self):
        cubes = OrderedDict()
        if self.extra_simulations.has_intrinsic_cube_faceon:
            cubes[extra_component_name] = self.extra_intrinsic_stellar_luminosity_cube_faceon
        else:
            warnings.warn(
                "Not enough simulation data from the extra intrinsic components. If no full cubes are available for the total simulation, the transparent faceon cube will not be available")
        return cubes

        # -----------------------------------------------------------------

    @lazyproperty
    def total_simulation_component_cubes_faceon(self):
<<<<<<< HEAD
        return OrderedDict(self.total_simulation_evolved_component_cubes_faceon.items() + self.total_simulation_unevolved_component_cubes_faceon.items())
=======

        if self.has_extra_component():
            return OrderedDict(self.total_simulation_evolved_component_cubes_faceon.items() +
                               self.total_simulation_unevolved_component_cubes_faceon.items() +
                               self.total_simulation_extra_component_cubes_faceon.items())

        else:
            return OrderedDict(self.total_simulation_evolved_component_cubes_faceon.items() + self.total_simulation_unevolved_component_cubes_faceon.items())
>>>>>>> 0449ee09

    # -----------------------------------------------------------------

    @lazyproperty
    def total_simulation_evolved_component_cubes_edgeon(self):
        cubes = OrderedDict()
        if self.bulge_simulations.has_intrinsic_cube_edgeon and self.disk_simulations.has_intrinsic_cube_edgeon:
            cubes[bulge_component_name] = self.bulge_intrinsic_stellar_luminosity_cube_edgeon
            cubes[disk_component_name] = self.disk_intrinsic_stellar_luminosity_cube_edgeon
        elif self.old_simulations.has_intrinsic_cube_edgeon: cubes[evolved_component_name] = self.old_intrinsic_stellar_luminosity_cube_edgeon
        else: warnings.warn("Not enough simulation data from the evolved intrinsic components. If no full cubes are available for the total simulation, the transparent edgeon cube will not be available")
        return cubes

    # -----------------------------------------------------------------

    @lazyproperty
    def total_simulation_unevolved_component_cubes_edgeon(self):
        cubes = OrderedDict()
        if self.young_simulations.has_intrinsic_cube_edgeon and self.sfr_simulations.has_intrinsic_cube_edgeon:
            cubes[young_component_name] = self.young_intrinsic_stellar_luminosity_cube_edgeon
            cubes[ionizing_component_name] = self.sfr_intrinsic_stellar_luminosity_cube_edgeon
        elif self.unevolved_simulations.has_intrinsic_cube_edgeon: cubes[unevolved_component_name] = self.unevolved_intrinsic_stellar_luminosity_cube_edgeon
        else: warnings.warn("Not enough simulation data from the unevolved intrinsic components. If no full cubes are available for the total simulation, the transparent edgeon cube will not be available")
        return cubes

    # -----------------------------------------------------------------

    @lazyproperty
    def total_simulation_extra_component_cubes_edgeon(self):
        cubes = OrderedDict()
        if self.extra_simulations.has_intrinsic_cube_edgeon:
            cubes[extra_component_name] = self.extra_intrinsic_stellar_luminosity_cube_edgeon
        else:
            warnings.warn(
                "Not enough simulation data from the extra intrinsic components. If no full cubes are available for the total simulation, the transparent edgeon cube will not be available")
        return cubes
    # -----------------------------------------------------------------

    @lazyproperty
    def total_simulation_component_cubes_edgeon(self):

        if self.has_extra_component:
            return OrderedDict(self.total_simulation_evolved_component_cubes_edgeon.items() +
                               self.total_simulation_unevolved_component_cubes_edgeon.items()+
                               self.total_simulation_extra_component_cubes_edgeon.items())
        else:
            return OrderedDict(self.total_simulation_evolved_component_cubes_edgeon.items() + self.total_simulation_unevolved_component_cubes_edgeon.items())

    # -----------------------------------------------------------------

    @lazyproperty
    def total_simulation_components_path(self):
        return fs.create_directory_in(self.observed_total_simulation_path, components_name)

    # -----------------------------------------------------------------

    @lazyproperty
    def total_simulation_components_path_earth(self):
        return fs.create_directory_in(self.total_simulation_components_path, earth_name)

    # -----------------------------------------------------------------

    @lazyproperty
    def total_simulation_components_path_faceon(self):
        return fs.create_directory_in(self.total_simulation_components_path, faceon_name)

    # -----------------------------------------------------------------

    @lazyproperty
    def total_simulation_components_path_edgeon(self):
        return fs.create_directory_in(self.total_simulation_components_path, edgeon_name)

    # -----------------------------------------------------------------

    @lazyproperty
    def total_simulation_component_cube_paths(self):
        if fs.is_empty(self.total_simulation_components_path_earth): self.create_total_simulation_component_cubes_earth()
        return fs.files_in_path(self.total_simulation_components_path_earth, extension="fits", returns="dict")

    # -----------------------------------------------------------------

    @lazyproperty
    def total_simulation_component_cube_paths_faceon(self):
        if fs.is_empty(self.total_simulation_components_path_faceon): self.create_total_simulation_component_cubes_faceon()
        return fs.files_in_path(self.total_simulation_components_path_faceon, extension="fits", returns="dict")

    # -----------------------------------------------------------------

    @lazyproperty
    def total_simulation_component_cube_paths_edgeon(self):
        if fs.is_empty(self.total_simulation_components_path_edgeon): self.create_total_simulation_component_cubes_edgeon()
        return fs.files_in_path(self.total_simulation_components_path_edgeon, extension="fits", returns="dict")

    # -----------------------------------------------------------------

    def create_total_simulation_component_cubes_earth(self):

        """
        This function ...
        :return:
        """

        # Debugging
        log.debug("Creating the cubes of the components of the total simulation from the earth projection (this is a one-time process) ...")

        # Loop over the components
        for component_name in self.total_simulation_component_cubes:
            log.debug("Creating the " + component_name + " component cube ...")
            filepath = fs.join(self.total_simulation_components_path_earth, component_name + ".fits")
            cube = self.total_simulation_component_cubes[component_name]
            cube.saveto(filepath)

    # -----------------------------------------------------------------

    def create_total_simulation_component_cubes_faceon(self):

        """
        This function ...
        :return:
        """

        # Debugging
        log.debug("Creating the cubes of the components of the total simulation from the faceon projection (this is a one-time process) ...")

        # Loop over the components
        for component_name in self.total_simulation_component_cubes_faceon:
            log.debug("Creating the " + component_name + " component cube ...")
            filepath = fs.join(self.total_simulation_components_path_faceon, component_name + ".fits")
            cube = self.total_simulation_component_cubes_faceon[component_name]
            cube.saveto(filepath)

    # -----------------------------------------------------------------

    def create_total_simulation_component_cubes_edgeon(self):

        """
        This function ...
        :return:
        """

        # Debugging
        log.debug("Creating the cubes of the components of the total simulation from the edgeon projection (this is a one-time process) ...")

        # Loop over the components
        for component_name in self.total_simulation_component_cubes_edgeon:
            log.debug("Creating the " + component_name + " component cube ...")
            filepath = fs.join(self.total_simulation_components_path_edgeon, component_name + ".fits")
            cube = self.total_simulation_component_cubes_edgeon[component_name]
            cube.saveto(filepath)

    # -----------------------------------------------------------------

    @lazyproperty
    def total_simulation_evolved_component_simulations(self):

        """
        This function ...
        :return:
        """

        # Initialize dict
        simulations = OrderedDict()

        # If both bulge and disk simulations have native intrinsic cubes (i.e. full instrument cubes for each of the three instruments)
        if self.bulge_simulations.has_native_intrinsic_cubes and self.disk_simulations.has_native_intrinsic_cubes:

            simulations[bulge_component_name] = self.bulge_simulations
            simulations[disk_component_name] = self.disk_simulations

        # If the old simulation has native intrinsic cubes?
        else: 

            # Check whether old simulation has native intrinsic cubes (transparent cubes)
            if not self.old_simulations.has_native_intrinsic_cubes: warnings.warn("Not enough simulation data from the evolved intrinsic components. If no full cubes are available for the total simulation, the transparent cubes will not be available")

            # Add old as component regardless (to define all components of the total simulation)
            simulations[evolved_component_name] = self.old_simulations

        # Return the simulations
        return simulations

    # -----------------------------------------------------------------

    @lazyproperty
    def total_simulation_unevolved_component_simulations(self):

        """
        This function ...
        :return:
        """

        # Initialize dict
        simulations = OrderedDict()

        # If both young and sfr simulations have native intrinsic cubes (i.e. full instrument cubes for each of the three instruments)
        if self.young_simulations.has_native_intrinsic_cubes and self.sfr_simulations.has_native_intrinsic_cubes:

            simulations[young_component_name] = self.young_simulations
            simulations[ionizing_component_name] = self.sfr_simulations

        # If the unevolved simulation has native intrinsic cubes?
        else:

            # Check whether the unevolved simulation has native intrinsic cubes (transparent cubes)
            if not self.unevolved_simulations.has_native_intrinsic_cubes: warnings.warn("Not enough simulation data from the unevolved intrinsic components. If no full cubes are available for the total simulation, the transparent cubes will not be available")

            # Add unevolved as component regardless (to define all components of the total simulation)
            simulations[unevolved_component_name] = self.unevolved_simulations

        # Return the simulations
        return simulations

    # -----------------------------------------------------------------

    @lazyproperty
    def total_simulation_component_simulations(self):
        simulations = OrderedDict(self.total_simulation_evolved_component_simulations.items() + self.total_simulation_unevolved_component_simulations.items())
        if self.has_extra_component: simulations[extra_component_name] = self.extra_simulations
        return simulations

    # -----------------------------------------------------------------
    # TOTAL SIMULATIONS
    # -----------------------------------------------------------------

    @lazyproperty
    def observed_total_simulation_path(self):
        return fs.directory_of(self.observed_total_output_path)

    # -----------------------------------------------------------------

    @property
    def observed_total_simulation_output_filepath(self):
        return fs.join(self.observed_total_simulation_path, output_filename)

    # -----------------------------------------------------------------

    @property
    def has_observed_total_simulation_output_file(self):
        return fs.is_file(self.observed_total_simulation_output_filepath)

    # -----------------------------------------------------------------

    def create_observed_total_simulation_output_file(self):
        output = SimulationOutput.from_directory(self.observed_total_output_path)
        output.saveto(self.observed_total_simulation_output_filepath)
        return output

    # -----------------------------------------------------------------

    @lazyproperty
    def observed_total_simulation_output(self):
        if not self.has_observed_total_simulation_output_file: return self.create_observed_total_simulation_output_file()
        else: return SimulationOutput.from_file(self.observed_total_simulation_output_filepath)

    # -----------------------------------------------------------------

    @lazyproperty
    def simulations(self):

        """
        This function ...
        :return:
        """

        simulations = OrderedDict()
        simulations[total_simulation_name] = self.total_simulations
        simulations[bulge_simulation_name] = self.bulge_simulations
        simulations[disk_simulation_name] = self.disk_simulations
        simulations[old_simulation_name] = self.old_simulations
        simulations[young_simulation_name] = self.young_simulations
        simulations[sfr_simulation_name] = self.sfr_simulations
        simulations[unevolved_simulation_name] = self.unevolved_simulations
        if self.has_extra_component: simulations[extra_simulation_name] = self.extra_simulations
        return simulations

    # -----------------------------------------------------------------

    @lazyproperty
    def total_simulations(self):

        """
        This function ...
        :return:
        """

        # Load and return
        return MultiComponentSimulations.from_output(total_simulation_name, self.observed_total_simulation_output, self.total_simulation_component_simulations,
                                                          intrinsic_sed_paths=self.total_simulation_component_sed_paths, distance=self.distance, earth_wcs=self.earth_wcs)

    # -----------------------------------------------------------------

    @lazyproperty
    def total_simulation(self):
        return self.total_simulations.observed

    # -----------------------------------------------------------------

    @property
    def total_simulation_output(self):
        return self.total_simulation.output

    # -----------------------------------------------------------------

    @property
    def total_simulation_data(self):
        return self.total_simulation.data

    # -----------------------------------------------------------------
    # BULGE SIMULATIONS
    # -----------------------------------------------------------------

    @lazyproperty
    def observed_bulge_simulation_path(self):
        return fs.directory_of(self.observed_bulge_output_path)

    # -----------------------------------------------------------------

    @property
    def observed_bulge_simulation_output_filepath(self):
        return fs.join(self.observed_bulge_simulation_path, output_filename)

    # -----------------------------------------------------------------

    @property
    def has_observed_bulge_simulation_output_file(self):
        return fs.is_file(self.observed_bulge_simulation_output_filepath)

    # -----------------------------------------------------------------

    def create_observed_bulge_simulation_output_file(self):
        output = SimulationOutput.from_directory(self.observed_bulge_output_path)
        output.saveto(self.observed_bulge_simulation_output_filepath)
        return output

    # -----------------------------------------------------------------

    @lazyproperty
    def observed_bulge_simulation_output(self):
        if not self.has_observed_bulge_simulation_output_file: return self.create_observed_bulge_simulation_output_file()
        else: return SimulationOutput.from_file(self.observed_bulge_simulation_output_filepath)

    # -----------------------------------------------------------------

    @lazyproperty
    def bulge_simulations(self):

        """
        This function ...
        :return:
        """

        # To run the intrinsic SED simulation
        sed = self.old_bulge_component_sed

        # Load and return
        return SingleComponentSimulations.from_output(bulge_simulation_name, self.observed_bulge_simulation_output,
                                                      intrinsic_output=sed.output, distance=self.distance,
                                                      map_earth_path=self.old_bulge_map_earth_path, map_faceon_path=self.old_bulge_map_faceon_path, map_edgeon_path=self.old_bulge_map_edgeon_path,
                                                      earth_wcs=self.earth_wcs)

    # -----------------------------------------------------------------

    @lazyproperty
    def bulge_simulation(self):
        return self.bulge_simulations.observed

    # -----------------------------------------------------------------

    @property
    def bulge_simulation_output(self):
        return self.bulge_simulation.output

    # -----------------------------------------------------------------

    @property
    def bulge_simulation_data(self):
        return self.bulge_simulation.data

    # -----------------------------------------------------------------
    # DISK SIMULATIONS
    # -----------------------------------------------------------------

    @lazyproperty
    def observed_disk_simulation_path(self):
        return fs.directory_of(self.observed_disk_output_path)

    # -----------------------------------------------------------------

    @property
    def observed_disk_simulation_output_filepath(self):
        return fs.join(self.observed_disk_simulation_path, output_filename)

    # -----------------------------------------------------------------

    @property
    def has_observed_disk_simulation_output_file(self):
        return fs.is_file(self.observed_disk_simulation_output_filepath)

    # -----------------------------------------------------------------

    def create_observed_disk_simulation_output_file(self):
        output = SimulationOutput.from_directory(self.observed_disk_output_path)
        output.saveto(self.observed_disk_simulation_output_filepath)
        return output

    # -----------------------------------------------------------------

    @lazyproperty
    def observed_disk_simulation_output(self):
        if not self.has_observed_disk_simulation_output_file: return self.create_observed_disk_simulation_output_file()
        else: return SimulationOutput.from_file(self.observed_disk_simulation_output_filepath)

    # -----------------------------------------------------------------

    @lazyproperty
    def disk_simulations(self):

        """
        This function ...
        :return:
        """

        # To run the intrinsic SED simulation
        sed = self.old_disk_component_sed

        # Load and return
        return SingleComponentSimulations.from_output(disk_simulation_name, self.observed_disk_simulation_output,
                                                      intrinsic_output=sed.output, distance=self.distance,
                                                      map_earth_path=self.old_disk_map_earth_path, map_faceon_path=self.old_disk_map_faceon_path, map_edgeon_path=self.old_disk_map_edgeon_path,
                                                      earth_wcs=self.earth_wcs)

    # -----------------------------------------------------------------

    @property
    def disk_simulation(self):
        return self.disk_simulations.observed

    # -----------------------------------------------------------------

    @property
    def disk_simulation_output(self):
        return self.disk_simulation.output

    # -----------------------------------------------------------------

    @property
    def disk_simulation_data(self):
        return self.disk_simulation.data

    # -----------------------------------------------------------------
    # OLD SIMULATION INTRINSIC SEDs
    # -----------------------------------------------------------------

    @lazyproperty
    def old_simulation_component_sed_paths(self):

        """
        This function ...
        :return:
        """

        # Initialize dictionary for the intrinsic SEDs
        seds = OrderedDict()

        # Add
        seds[bulge_component_name] = self.intrinsic_sed_path_old_bulge
        seds[disk_component_name] = self.intrinsic_sed_path_old_disk

        # Return
        return seds

    # -----------------------------------------------------------------
    # OLD SIMULATION INTRINSIC CUBES
    # -----------------------------------------------------------------

    @lazyproperty
    def old_simulation_component_cubes(self):
        cubes = OrderedDict()
        if self.bulge_simulations.has_intrinsic_cube and self.disk_simulations.has_intrinsic_cube:
            cubes[bulge_component_name] = self.bulge_intrinsic_stellar_luminosity_cube_earth
            cubes[disk_component_name] = self.disk_intrinsic_stellar_luminosity_cube_earth
        else: warnings.warn("Not enough simulation data from the evolved intrinsic components. If no full cubes are available for the old simulation, the transparent cube will not be available")
        return cubes

    # -----------------------------------------------------------------

    @lazyproperty
    def old_simulation_component_cubes_faceon(self):
        cubes = OrderedDict()
        if self.bulge_simulations.has_intrinsic_cube_faceon and self.disk_simulations.has_intrinsic_cube_faceon:
            cubes[bulge_component_name] = self.bulge_intrinsic_stellar_luminosity_cube_faceon
            cubes[disk_component_name] = self.disk_intrinsic_stellar_luminosity_cube_faceon
        else: warnings.warn("Not enough simulation data from the evolved intrinsic components. If no full cubes are available for the old simulation, the transparent faceon cube will not be available")
        return cubes

    # -----------------------------------------------------------------

    @lazyproperty
    def old_simulation_component_cubes_edgeon(self):
        cubes = OrderedDict()
        if self.bulge_simulations.has_intrinsic_cube_edgeon and self.disk_simulations.has_intrinsic_cube_edgeon:
            cubes[bulge_component_name] = self.bulge_intrinsic_stellar_luminosity_cube_edgeon
            cubes[disk_component_name] = self.disk_intrinsic_stellar_luminosity_cube_edgeon
        else: warnings.warn("Not enough simulation data from the evolved intrinsic components. If no full cubes are available for the old simulation, the transparent edgeon cube will not be available")
        return cubes

    # -----------------------------------------------------------------

    @lazyproperty
    def old_simulation_components_path(self):
        return fs.create_directory_in(self.observed_old_simulation_path, components_name)

    # -----------------------------------------------------------------

    @lazyproperty
    def old_simulation_components_path_earth(self):
        return fs.create_directory_in(self.old_simulation_components_path, earth_name)

    # -----------------------------------------------------------------

    @lazyproperty
    def old_simulation_components_path_faceon(self):
        return fs.create_directory_in(self.old_simulation_components_path, faceon_name)

    # -----------------------------------------------------------------

    @lazyproperty
    def old_simulation_components_path_edgeon(self):
        return fs.create_directory_in(self.old_simulation_components_path, edgeon_name)

    # -----------------------------------------------------------------

    @lazyproperty
    def old_simulation_component_cube_paths(self):
        if fs.is_empty(self.old_simulation_components_path_earth): self.create_old_simulation_component_cubes_earth()
        return fs.files_in_path(self.old_simulation_components_path_earth, extension="fits", returns="dict")

    # -----------------------------------------------------------------

    @lazyproperty
    def old_simulation_component_cube_paths_faceon(self):
        if fs.is_empty(self.old_simulation_components_path_faceon): self.create_old_simulation_component_cubes_faceon()
        return fs.files_in_path(self.old_simulation_components_path_faceon, extension="fits", returns="dict")

    # -----------------------------------------------------------------

    @lazyproperty
    def old_simulation_component_cube_paths_edgeon(self):
        if fs.is_empty(self.old_simulation_components_path_edgeon): self.create_old_simulation_component_cubes_edgeon()
        return fs.files_in_path(self.old_simulation_components_path_edgeon, extension="fits", returns="dict")

    # -----------------------------------------------------------------

    def create_old_simulation_component_cubes_earth(self):

        """
        This function ...
        :return:
        """

        # Debugging
        log.debug("Creating the cubes of the components of the old simulation from the earth projection (this is a one-time process) ...")

        # Loop over the components
        for component_name in self.old_simulation_component_cubes:
            log.debug("Creating the " + component_name + " component cube ...")
            filepath = fs.join(self.old_simulation_components_path_earth, component_name + ".fits")
            cube = self.old_simulation_component_cubes[component_name]
            cube.saveto(filepath)

    # -----------------------------------------------------------------

    def create_old_simulation_component_cubes_faceon(self):

        """
        This function ...
        :return:
        """

        # Debugging
        log.debug("Creating the cubes of the components of the old simulation from the faceon projection (this is a one-time process) ...")

        # Loop over the components
        for component_name in self.old_simulation_component_cubes_faceon:
            log.debug("Creating the " + component_name + " component cube ...")
            filepath = fs.join(self.old_simulation_components_path_faceon, component_name + ".fits")
            cube = self.old_simulation_component_cubes_faceon[component_name]
            cube.saveto(filepath)

    # -----------------------------------------------------------------

    def create_old_simulation_component_cubes_edgeon(self):

        """
        This function ...
        :return:
        """

        # Debugging
        log.debug("Creating the cubes of the components of the old simulation from the edgeon projection (this is a one-time process) ...")

        # Loop over the components
        for component_name in self.old_simulation_component_cubes_edgeon:
            log.debug("Creating the " + component_name + " component cube ...")
            filepath = fs.join(self.old_simulation_components_path_edgeon, component_name + ".fits")
            cube = self.old_simulation_component_cubes_edgeon[component_name]
            cube.saveto(filepath)

    # -----------------------------------------------------------------

    @lazyproperty
    def old_simulation_component_simulations(self):

        """
        This function ...
        :return:
        """

        # Initialize dict
        simulations = OrderedDict()

        # If both bulge and disk simulations have native intrinsic cubes (i.e. full instrument cubes for each of the three instruments)
        if not (self.bulge_simulations.has_native_intrinsic_cubes and self.disk_simulations.has_native_intrinsic_cubes): warnings.warn("Not enough simulation data from the evolved intrinsic components. If no full cubes are available for the old simulation, the transparent cubes will not be available")

        # Add simulations regardless
        simulations[bulge_component_name] = self.bulge_simulations
        simulations[disk_component_name] = self.disk_simulations

        # Return the simulations
        return simulations

    # -----------------------------------------------------------------
    # OLD SIMULATIONS
    # -----------------------------------------------------------------

    @lazyproperty
    def observed_old_simulation_path(self):
        return fs.directory_of(self.observed_old_output_path)

    # -----------------------------------------------------------------

    @property
    def observed_old_simulation_output_filepath(self):
        return fs.join(self.observed_old_simulation_path, output_filename)

    # -----------------------------------------------------------------

    @property
    def has_observed_old_simulation_output_file(self):
        return fs.is_file(self.observed_old_simulation_output_filepath)

    # -----------------------------------------------------------------

    def create_observed_old_simulation_output_file(self):
        output = SimulationOutput.from_directory(self.observed_old_output_path)
        output.saveto(self.observed_old_simulation_output_filepath)
        return output

    # -----------------------------------------------------------------

    @lazyproperty
    def observed_old_simulation_output(self):
        if not self.has_observed_old_simulation_output_file: return self.create_observed_old_simulation_output_file()
        else: return SimulationOutput.from_file(self.observed_old_simulation_output_filepath)

    # -----------------------------------------------------------------

    @lazyproperty
    def old_simulations(self):

        """
        This function ...
        :return:
        """

        # Load and return
        return MultiComponentSimulations.from_output(old_simulation_name, self.observed_old_simulation_output, self.old_simulation_component_simulations,
                                                      intrinsic_sed_paths=self.old_simulation_component_sed_paths,
                                                      distance=self.distance, earth_wcs=self.earth_wcs)

    # -----------------------------------------------------------------

    @lazyproperty
    def old_simulation(self):
        return self.old_simulations.observed

    # -----------------------------------------------------------------

    @property
    def old_simulation_output(self):
        return self.old_simulation.output

    # -----------------------------------------------------------------

    @property
    def old_simulation_data(self):
        return self.old_simulation.data

    # -----------------------------------------------------------------
    # YOUNG SIMULATIONS
    # -----------------------------------------------------------------

    @lazyproperty
    def observed_young_simulation_path(self):
        return fs.directory_of(self.observed_young_output_path)

    # -----------------------------------------------------------------

    @property
    def observed_young_simulation_output_filepath(self):
        return fs.join(self.observed_young_simulation_path, output_filename)

    # -----------------------------------------------------------------

    @property
    def has_observed_young_simulation_output_file(self):
        return fs.is_file(self.observed_young_simulation_output_filepath)

    # -----------------------------------------------------------------

    def create_observed_young_simulation_output_file(self):
        output = SimulationOutput.from_directory(self.observed_young_output_path)
        output.saveto(self.observed_young_simulation_output_filepath)
        return output

    # -----------------------------------------------------------------

    @lazyproperty
    def observed_young_simulation_output(self):
        if not self.has_observed_young_simulation_output_file: return self.create_observed_young_simulation_output_file()
        else: return SimulationOutput.from_file(self.observed_young_simulation_output_filepath)

    # -----------------------------------------------------------------

    @lazyproperty
    def young_simulations(self):

        """
        This function ...
        :return:
        """

        # To run the simulation
        sed = self.young_component_sed

        # Load and return
        return SingleComponentSimulations.from_output(young_simulation_name, self.observed_young_simulation_output,
                                                      intrinsic_output=sed.output, distance=self.distance,
                                                      map_earth_path=self.young_map_earth_path, map_faceon_path=self.young_map_faceon_path, map_edgeon_path=self.young_map_edgeon_path,
                                                      earth_wcs=self.earth_wcs)

    # -----------------------------------------------------------------

    @lazyproperty
    def young_simulation(self):
        return self.young_simulations.observed

    # -----------------------------------------------------------------

    @property
    def young_simulation_output(self):
        return self.young_simulation.output

    # -----------------------------------------------------------------

    @property
    def young_simulation_data(self):
        return self.young_simulation.data

    # -----------------------------------------------------------------
    # SFR SIMULATIONS
    # -----------------------------------------------------------------

    @lazyproperty
    def observed_sfr_simulation_path(self):
        return fs.directory_of(self.observed_sfr_output_path)

    # -----------------------------------------------------------------

    @property
    def observed_sfr_simulation_output_filepath(self):
        return fs.join(self.observed_sfr_simulation_path, output_filename)

    # -----------------------------------------------------------------

    @property
    def has_observed_sfr_simulation_output_file(self):
        return fs.is_file(self.observed_sfr_simulation_output_filepath)

    # -----------------------------------------------------------------

    def create_observed_sfr_simulation_output_file(self):
        output = SimulationOutput.from_directory(self.observed_sfr_output_path)
        output.saveto(self.observed_sfr_simulation_output_filepath)
        return output

    # -----------------------------------------------------------------

    @lazyproperty
    def observed_sfr_simulation_output(self):
        if not self.has_observed_sfr_simulation_output_file: return self.create_observed_sfr_simulation_output_file()
        else: return SimulationOutput.from_file(self.observed_sfr_simulation_output_filepath)

    # -----------------------------------------------------------------

    @lazyproperty
    def sfr_simulations(self):

        """
        This function ...
        :return:
        """

        # Load and return
        return SingleComponentSimulations.from_output(sfr_simulation_name, self.observed_sfr_simulation_output,
                                                      intrinsic_output=self.sfr_component_sed.output, distance=self.distance,
                                                      map_earth_path=self.sfr_map_earth_path, map_faceon_path=self.sfr_map_faceon_path, map_edgeon_path=self.sfr_map_edgeon_path,
                                                      earth_wcs=self.earth_wcs)

    # -----------------------------------------------------------------

    @lazyproperty
    def sfr_simulation(self):
        return self.sfr_simulations.observed

    # -----------------------------------------------------------------

    @property
    def sfr_simulation_output(self):
        return self.sfr_simulation.output

    # -----------------------------------------------------------------

    @property
    def sfr_simulation_data(self):
        return self.sfr_simulation.data

    # -----------------------------------------------------------------
    # EXTRA SIMULATIONS
    # -----------------------------------------------------------------

    @lazyproperty
    def observed_extra_simulation_path(self):
        return fs.directory_of(self.observed_extra_output_path)

    # -----------------------------------------------------------------

    @property
    def observed_extra_simulation_output_filepath(self):
        return fs.join(self.observed_extra_simulation_path, output_filename)

    # -----------------------------------------------------------------

    @property
    def has_observed_extra_simulation_output_file(self):
        return fs.is_file(self.observed_extra_simulation_output_filepath)

    # -----------------------------------------------------------------

    def create_observed_extra_simulation_output_file(self):
        output = SimulationOutput.from_directory(self.observed_extra_output_path)
        output.saveto(self.observed_extra_simulation_output_filepath)
        return output

    # -----------------------------------------------------------------

    @lazyproperty
    def observed_extra_simulation_output(self):
        if not self.has_observed_extra_simulation_output_file: return self.create_observed_extra_simulation_output_file()
        else: return SimulationOutput.from_file(self.observed_extra_simulation_output_filepath)

    # -----------------------------------------------------------------

    @lazyproperty
    def extra_simulations(self):

        """
        This function ...
        :return:
        """

        # To run the simulation
        sed = self.extra_component_sed

        # Load and return
        return SingleComponentSimulations.from_output(extra_simulation_name, self.observed_extra_simulation_output,
                                                      intrinsic_output=sed.output, distance=self.distance,
                                                      map_earth_path=self.extra_map_earth_path, map_faceon_path=self.extra_map_faceon_path, map_edgeon_path=self.extra_map_edgeon_path,
                                                      earth_wcs=self.earth_wcs)

    # -----------------------------------------------------------------

    @lazyproperty
    def extra_simulation(self):
        return self.extra_simulations.observed

    # -----------------------------------------------------------------

    @property
    def extra_simulation_output(self):
        return self.extra_simulation.output

    # -----------------------------------------------------------------

    @property
    def extra_simulation_data(self):
        return self.extra_simulation.data

    # -----------------------------------------------------------------
    # UNEVOLVED SIMULATION INTRINSIC SEDs
    # -----------------------------------------------------------------

    @lazyproperty
    def unevolved_simulation_component_sed_paths(self):

        """
        This function ...
        :return:
        """

        # Initialize dictionary for the intrinsic SEDs
        seds = OrderedDict()

        # Add
        seds[young_component_name] = self.intrinsic_sed_path_young
        seds[ionizing_component_name] = self.intrinsic_sed_path_sfr

        # Return
        return seds

    # -----------------------------------------------------------------
    # UNEVOLVED SIMULATION INTRINSIC CUBES
    # -----------------------------------------------------------------

    @lazyproperty
    def unevolved_simulation_component_cubes(self):
        cubes = OrderedDict()
        if self.young_simulations.has_intrinsic_cube and self.sfr_simulations.has_intrinsic_cube:
            cubes[young_component_name] = self.young_intrinsic_stellar_luminosity_cube_earth
            cubes[ionizing_component_name] = self.sfr_intrinsic_stellar_luminosity_cube_earth
        else: warnings.warn("Not enough simulation data from the unevolved intrinsic components. If no full cubes are available for the unevolved simulation, the transparent cube will not be available")
        return cubes

    # -----------------------------------------------------------------

    @lazyproperty
    def unevolved_simulation_component_cubes_faceon(self):
        cubes = OrderedDict()
        if self.young_simulations.has_intrinsic_cube_faceon and self.sfr_simulations.has_intrinsic_cube_faceon:
            cubes[young_component_name] = self.young_intrinsic_stellar_luminosity_cube_faceon
            cubes[ionizing_component_name] = self.sfr_intrinsic_stellar_luminosity_cube_faceon
        else: warnings.warn("Not enough simulation data from the unevolved intrinsic components. If no full cubes are available for the unevolved simulation, the transparent faceon cube will not be available")
        return cubes

    # -----------------------------------------------------------------

    @lazyproperty
    def unevolved_simulation_component_cubes_edgeon(self):
        cubes = OrderedDict()
        if self.young_simulations.has_intrinsic_cube_edgeon and self.sfr_simulations.has_intrinsic_cube_edgeon:
            cubes[young_component_name] = self.young_intrinsic_stellar_luminosity_cube_edgeon
            cubes[ionizing_component_name] = self.sfr_intrinsic_stellar_luminosity_cube_edgeon
        else: warnings.warn("Not enough simulation data from the unevolved intrinsic components. If no full cubes are available for the unevolved simulation, the transparent edgeon cube will not be available")
        return cubes

    # -----------------------------------------------------------------

    @lazyproperty
    def unevolved_simulation_components_path(self):
        return fs.create_directory_in(self.observed_unevolved_simulation_path, components_name)

    # -----------------------------------------------------------------

    @lazyproperty
    def unevolved_simulation_components_path_earth(self):
        return fs.create_directory_in(self.unevolved_simulation_components_path, earth_name)

    # -----------------------------------------------------------------

    @lazyproperty
    def unevolved_simulation_components_path_faceon(self):
        return fs.create_directory_in(self.unevolved_simulation_components_path, faceon_name)

    # -----------------------------------------------------------------

    @lazyproperty
    def unevolved_simulation_components_path_edgeon(self):
        return fs.create_directory_in(self.unevolved_simulation_components_path, edgeon_name)

    # -----------------------------------------------------------------

    @lazyproperty
    def unevolved_simulation_component_cube_paths(self):
        if fs.is_empty(self.unevolved_simulation_components_path_earth): self.create_unevolved_simulation_component_cubes_earth()
        return fs.files_in_path(self.unevolved_simulation_components_path_earth, extension="fits", returns="dict")

    # -----------------------------------------------------------------

    @lazyproperty
    def unevolved_simulation_component_cube_paths_faceon(self):
        if fs.is_empty(self.unevolved_simulation_components_path_faceon): self.create_unevolved_simulation_component_cubes_faceon()
        return fs.files_in_path(self.unevolved_simulation_components_path_faceon, extension="fits", returns="dict")

    # -----------------------------------------------------------------

    @lazyproperty
    def unevolved_simulation_component_cube_paths_edgeon(self):
        if fs.is_empty(self.unevolved_simulation_components_path_edgeon): self.create_unevolved_simulation_component_cubes_edgeon()
        return fs.files_in_path(self.unevolved_simulation_components_path_edgeon, extension="fits", returns="dict")

    # -----------------------------------------------------------------

    @lazyproperty
    def unevolved_simulation_component_cube_paths(self):
        if fs.is_empty(self.unevolved_simulation_components_path_earth): self.create_unevolved_simulation_component_cubes_earth()
        return fs.files_in_path(self.unevolved_simulation_components_path_earth, extension="fits", returns="dict")

    # -----------------------------------------------------------------

    @lazyproperty
    def unevolved_simulation_component_cube_paths_faceon(self):
        if fs.is_empty(self.unevolved_simulation_components_path_faceon): self.create_unevolved_simulation_component_cubes_faceon()
        return fs.files_in_path(self.unevolved_simulation_components_path_faceon, extension="fits", returns="dict")

    # -----------------------------------------------------------------

    @lazyproperty
    def unevolved_simulation_component_cube_paths_edgeon(self):
        if fs.is_empty(self.unevolved_simulation_components_path_edgeon): self.create_unevolved_simulation_component_cubes_edgeon()
        return fs.files_in_path(self.unevolved_simulation_components_path_edgeon, extension="fits", returns="dict")

    # -----------------------------------------------------------------

    def create_unevolved_simulation_component_cubes_earth(self):

        """
        This function ...
        :return:
        """

        # Debugging
        log.debug("Creating the cubes of the components of the unevolved simulation from the earth projection (this is a one-time process) ...")

        # Loop over the components
        for component_name in self.unevolved_simulation_component_cubes:
            log.debug("Creating the " + component_name + " component cube ...")
            filepath = fs.join(self.unevolved_simulation_components_path_earth, component_name + ".fits")
            cube = self.unevolved_simulation_component_cubes[component_name]
            cube.saveto(filepath)

    # -----------------------------------------------------------------

    def create_unevolved_simulation_component_cubes_faceon(self):

        """
        This function ...
        :return:
        """

        # Debugging
        log.debug("Creating the cubes of the components of the unevolved simulation from the earth projection (this is a one-time process) ...")

        # Loop over the components
        for component_name in self.unevolved_simulation_component_cubes_faceon:
            log.debug("Creating the " + component_name + " component cube ...")
            filepath = fs.join(self.unevolved_simulation_components_path_faceon, component_name + ".fits")
            cube = self.unevolved_simulation_component_cubes_faceon[component_name]
            cube.saveto(filepath)

    # -----------------------------------------------------------------

    def create_unevolved_simulation_component_cubes_edgeon(self):

        """
        This function ...
        :return:
        """

        # Debugging
        log.debug("Creating the cubes of the components of the unevolved simulation from the earth projection (this is a one-time process) ...")

        # Loop over the components
        for component_name in self.unevolved_simulation_component_cubes_edgeon:
            log.debug("Creating the " + component_name + " component cube ...")
            filepath = fs.join(self.unevolved_simulation_components_path_edgeon, component_name + ".fits")
            cube = self.unevolved_simulation_component_cubes_edgeon[component_name]
            cube.saveto(filepath)

    # -----------------------------------------------------------------

    @lazyproperty
    def unevolved_simulation_component_simulations(self):

        """
        Thisn function ...
        :return:
        """

        # Initialize dict
        simulations = OrderedDict()

        # If both young and sfr simulations have native intrinsic cubes (i.e. full instrument cubes for each of the three instruments)
        if not (self.young_simulations.has_native_intrinsic_cubes and self.sfr_simulations.has_native_intrinsic_cubes): warnings.warn("Not enough simulation data from the unevolved intrinsic components. If no full cubes are available for the unevolved simulation, the transparent cubes will not be available")

        # Add simulations regardless (to define which are the unevolved components)
        simulations[young_component_name] = self.young_simulations
        simulations[ionizing_component_name] = self.sfr_simulations

        # Return the simulations
        return simulations

    # -----------------------------------------------------------------
    # UNEVOLVED SIMULATIONS
    # -----------------------------------------------------------------

    @lazyproperty
    def observed_unevolved_simulation_path(self):
        return fs.directory_of(self.observed_unevolved_output_path)

    # -----------------------------------------------------------------

    @property
    def observed_unevolved_simulation_output_filepath(self):
        return fs.join(self.observed_unevolved_simulation_path, output_filename)

    # -----------------------------------------------------------------

    @property
    def has_observed_unevolved_simulation_output_file(self):
        return fs.is_file(self.observed_unevolved_simulation_output_filepath)

    # -----------------------------------------------------------------

    def create_observed_unevolved_simulation_output_file(self):
        output = SimulationOutput.from_directory(self.observed_unevolved_output_path)
        output.saveto(self.observed_unevolved_simulation_output_filepath)
        return output

    # -----------------------------------------------------------------

    @lazyproperty
    def observed_unevolved_simulation_output(self):
        if not self.has_observed_unevolved_simulation_output_file: return self.create_observed_unevolved_simulation_output_file()
        else: return SimulationOutput.from_file(self.observed_unevolved_simulation_output_filepath)

    # -----------------------------------------------------------------

    @lazyproperty
    def unevolved_simulations(self):

        """
        This function ...
        :return:
        """

        # Load and return
        return MultiComponentSimulations.from_output(unevolved_simulation_name, self.observed_unevolved_simulation_output, self.unevolved_simulation_component_simulations,
                                                      intrinsic_sed_paths=self.unevolved_simulation_component_sed_paths,
                                                      distance=self.distance, earth_wcs=self.earth_wcs)

    # -----------------------------------------------------------------

    @lazyproperty
    def unevolved_simulation(self):
        return self.unevolved_simulations.observed

    # -----------------------------------------------------------------

    @property
    def unevolved_simulation_output(self):
        return self.unevolved_simulation.output

    # -----------------------------------------------------------------

    @property
    def unevolved_simulation_data(self):
        return self.unevolved_simulation.data

    # -----------------------------------------------------------------
    # HAS OUTPUT
    # -----------------------------------------------------------------

    @property
    def has_observed_total_output(self):
        return self.observed_total_output_path is not None and fs.is_directory(self.observed_total_output_path) and not fs.is_empty(self.observed_total_output_path)

    # -----------------------------------------------------------------

    @property
    def has_observed_old_bulge_output(self):
        return self.observed_bulge_output_path is not None and fs.is_directory(self.observed_bulge_output_path) and not fs.is_empty(self.observed_bulge_output_path)

    # -----------------------------------------------------------------

    @property
    def has_observed_old_disk_output(self):
        return self.observed_disk_output_path is not None and fs.is_directory(self.observed_disk_output_path) and not fs.is_empty(self.observed_disk_output_path)

    # -----------------------------------------------------------------

    @property
    def has_observed_old_output(self):
        return self.observed_old_output_path is not None and fs.is_directory(self.observed_old_output_path) and not fs.is_empty(self.observed_old_output_path)

    # -----------------------------------------------------------------

    @property
    def has_observed_young_output(self):
        return self.observed_young_output_path is not None and fs.is_directory(self.observed_young_output_path) and not fs.is_empty(self.observed_young_output_path)

    # -----------------------------------------------------------------

    @property
    def has_observed_sfr_output(self):
        return self.observed_sfr_output_path is not None and fs.is_directory(self.observed_sfr_output_path) and not fs.is_empty(self.observed_sfr_output_path)

    # -----------------------------------------------------------------

    @property
    def has_observed_unevolved_output(self):
        return self.observed_unevolved_output_path is not None and fs.is_directory(self.observed_unevolved_output_path) and not fs.is_empty(self.observed_unevolved_output_path)

    @property
    def has_observed_extra_output(self):
        return self.observed_extra_output_path is not None and fs.is_directory(self.observed_extra_output_path) and not fs.is_empty(self.observed_extra_output_path)

        # -----------------------------------------------------------------

    # -----------------------------------------------------------------
    # FILTERS & WAVELENGTHS
    # -----------------------------------------------------------------

    @lazyproperty
    def i1_filter(self):
        return parse_filter("IRAC I1")

    # -----------------------------------------------------------------

    @property
    def i1_wavelength(self):
        return self.i1_filter.wavelength

    # -----------------------------------------------------------------

    @lazyproperty
    def fuv_filter(self):
        return parse_filter("GALEX FUV")

    # -----------------------------------------------------------------

    @property
    def fuv_wavelength(self):
        return self.fuv_filter.wavelength

    # -----------------------------------------------------------------

    @lazyproperty
    def mips24_filter(self):
        return parse_filter("MIPS 24")

    # -----------------------------------------------------------------

    @property
    def mips24_wavelength(self):
        return self.mips24_filter.wavelength

    # -----------------------------------------------------------------
    # PARAMETERS
    # -----------------------------------------------------------------

    @property
    def parameter_labels(self):
        return modeling_parameter_labels

    # -----------------------------------------------------------------

    @lazyproperty
    def other_parameter_labels(self):
        return sequences.elements_not_in_other(self.parameter_labels, self.free_parameter_labels)

    # -----------------------------------------------------------------

    @lazyproperty
    def parameter_values(self):

        """
        This function ...
        :return:
        """

        from ..fitting.configuration import get_definition_value

        # Initialize dictionary
        values = OrderedDict()

        # Loop over all parameter labels
        for label in self.parameter_labels:

            # Get the value
            value = get_definition_value(self.definition, label)

            # Add the value
            values[label] = value

        # Return the dictionary of values
        return values

    # -----------------------------------------------------------------

    @lazyproperty
    def free_parameter_values(self):
        return create_subdict(self.parameter_values, self.free_parameter_labels)

    # -----------------------------------------------------------------

    @lazyproperty
    def other_parameter_values(self):
        return create_subdict(self.parameter_values, self.other_parameter_labels)

    # -----------------------------------------------------------------

    @property
    def metallicity(self):
        return self.parameter_values[metallicity_name]

    # -----------------------------------------------------------------

    @property
    def sfr_compactness(self):
        return self.parameter_values[sfr_compactness_name]

    # -----------------------------------------------------------------

    @property
    def sfr_pressure(self):
        return self.parameter_values[sfr_pressure_name]

    # -----------------------------------------------------------------

    @property
    def sfr_covering_factor(self):
        return self.parameter_values[sfr_covering_name]

    # -----------------------------------------------------------------

    @property
    def mappings_parameters_path(self):
        return fs.join(self.sfr_mappings_path, "parameters.dat")

    # -----------------------------------------------------------------

    @property
    def has_mappings_parameters(self):
        return fs.is_file(self.mappings_parameters_path)

    # -----------------------------------------------------------------

    @lazyproperty
    def mappings_parameters(self):
        return load_dict(self.mappings_parameters_path)

    # -----------------------------------------------------------------

    @lazyproperty
    def sfr(self):

        """
        This function derives the SFR (in Msun / year) from the FUV luminosity of the model and the intrinsic MAPPINGS SED
        :return:
        """

        # Has MAPPINGS parameters file?
        if self.has_mappings_parameters: return self.mappings_parameters[sfr_parameter]

        # No parameters file yet
        else:

            # Calculate the SFR
            sfr = Mappings.sfr_for_luminosity(self.metallicity, self.sfr_compactness, self.sfr_pressure, self.sfr_covering_factor, self.intrinsic_fuv_luminosity_sfr, self.fuv_wavelength)

            # Create parameters dict
            parameters = OrderedDict()
            parameters[metallicity_parameter] = self.metallicity
            parameters[compactness_parameter] = self.sfr_compactness
            parameters[pressure_parameter] = self.sfr_pressure
            parameters[covering_factor_parameter] = self.sfr_covering_factor
            parameters[sfr_parameter] = sfr

            # Write the dictionary
            write_dict(parameters, self.mappings_parameters_path)

            # Return the star formation rate
            return sfr

    # -----------------------------------------------------------------

    @property
    def has_sfr(self):
        return self.has_mappings

    # -----------------------------------------------------------------

    @property
    def has_mappings(self):
        return True  # should always be able to be created

    # -----------------------------------------------------------------

    @property
    def mappings_sed_path(self):
        return fs.join(self.sfr_mappings_path, "sed.dat")

    # -----------------------------------------------------------------

    @property
    def has_mappings_sed(self):
        return fs.is_file(self.mappings_sed_path)

    # -----------------------------------------------------------------

    @lazyproperty
    def mappings_sed(self):
        return SED.from_file(self.mappings_sed_path)

    # -----------------------------------------------------------------

    @lazyproperty
    def mappings(self):
        mappings = Mappings(self.metallicity, self.sfr_compactness, self.sfr_pressure, self.sfr_covering_factor, self.sfr)
        if self.has_mappings_sed: mappings.sed = self.mappings_sed
        else: mappings.sed.saveto(self.mappings_sed_path)
        return mappings

    # -----------------------------------------------------------------

    @property
    def mappings_transparent_sed_path(self):
        return fs.join(self.sfr_mappings_path, "sed_transparent.dat")

    # -----------------------------------------------------------------

    @property
    def has_mappings_transparent_sed(self):
        return fs.is_file(self.mappings_transparent_sed_path)

    # -----------------------------------------------------------------

    @lazyproperty
    def mappings_transparent_sed(self):
        return SED.from_file(self.mappings_transparent_sed_path)

    # -----------------------------------------------------------------

    @lazyproperty
    def mappings_transparent(self):
        # No metallicity: no dust (?) -> No, doesn't change the curve in the right direction
        # Minimal compactness: minimal absorption
        # Minimal covering factor: minimal absorption
        mappings = Mappings(self.metallicity, 0., self.sfr_pressure, 0., self.sfr)
        if self.has_mappings_transparent_sed: mappings.sed = self.mappings_transparent_sed
        else: mappings.sed.saveto(self.mappings_transparent_sed_path)
        return mappings

    # -----------------------------------------------------------------

    @property
    def mappings_transparent_parameters_path(self):
        return fs.join(self.sfr_mappings_path, "parameters_transparent.dat")

    # -----------------------------------------------------------------

    @property
    def has_mappings_transparent_parameters(self):
        return fs.is_file(self.mappings_transparent_parameters_path)

    # -----------------------------------------------------------------

    @lazyproperty
    def mappings_transparent_parameters(self):
        
        """
        This function ...
        :return: 
        """

        # Has parameters file?
        if self.has_mappings_transparent_parameters: return load_dict(self.mappings_transparent_parameters_path, ordered=True)

        # No file yet
        else:

            # Set neutral luminosity and flux density
            luminosity = self.mappings_transparent.sed.photometry_at(self.fuv_wavelength, unit=self.intrinsic_fuv_luminosity_sfr.unit, interpolate=True)
            neutral_luminosity = luminosity.to("Lsun", density=True, density_strict=True, wavelength=self.fuv_wavelength)
            fluxdensity = luminosity.to("Jy", wavelength=self.fuv_wavelength, distance=self.distance)

            # Create parameters dict
            parameters = OrderedDict()
            parameters[metallicity_parameter] = self.metallicity
            parameters[compactness_parameter] = 0.
            parameters[pressure_parameter] = self.sfr_pressure
            parameters[covering_factor_parameter] = 0.
            parameters[sfr_parameter] = self.sfr

            parameters["luminosity"] = luminosity
            parameters["neutral_luminosity"] = neutral_luminosity
            parameters["fluxdensity"] = fluxdensity

            # Write the dictionary
            write_dict(parameters, self.mappings_transparent_parameters_path)

            # Return the parameters
            return parameters

    # -----------------------------------------------------------------

    @lazyproperty
    def intrinsic_fuv_luminosity_transparent_sfr(self):
        return self.mappings_transparent_parameters["luminosity"]

    # -----------------------------------------------------------------

    def find_internal_mappings_attenuation(self, min_fuv_attenuation_fraction=0.1, fuv_attenuation_fraction_step=0.01):

        """
        # NORMALIZE THE ATTENUATION CURVE AT FUV TO ONLY ATTENUATE 10% OF THE LIGHT: AN UNDERESTIMATION,
        # SO WE CAN DRIVE UP THE ATTENUATION AND KEEP DOING THAT UNTIL WE FIND A MATCH WITH THE EMITTED DUST ENERGY
        This function ...
        :param min_fuv_attenuation_fraction:
        :param fuv_attenuation_fraction_step:
        :return:
        """

        # Bolometric luminosities
        bolometric_luminosity_unit = parse_quantity("W")

        # 'Observed': after internal attenuation
        observed_sed = self.intrinsic_sfr_stellar_sed
        stellar_sed = self.sfr_simulations.intrinsic_sed
        stellar_luminosity = stellar_sed.integrate().to(bolometric_luminosity_unit, distance=self.distance)

        # Dust
        internal_dust_sed = self.intrinsic_sfr_dust_sed
        dust_luminosity_internal = internal_dust_sed.integrate().to(bolometric_luminosity_unit, distance=self.distance)
        dust_fraction_internal = dust_luminosity_internal.value / stellar_luminosity.value

        # Get attenuation curve
        curve = MappingsAttenuationCurve(from_astropy=False)

        # Loop over the values of attenuation fraction
        att_fraction = min_fuv_attenuation_fraction
        while True:

            # Debugging
            log.debug("Testing a FUV attenuation fraction of " + str(att_fraction) + " ...")

            # Get observed over transparent FUV luminosity
            obs_over_trans = 1. / (att_fraction + 1.)
            attenuation = -2.5 * np.log10(obs_over_trans)

            # Normalize the attenuation curve
            curve.normalize_at(self.fuv_wavelength, attenuation)
            #transmissions = 10 ** (-0.4 * curve.y_array)

            # Correct for attenuation
            transparent_sed = correct_sed_for_attenuation(observed_sed, curve)

            # Get absorbed luminosity under this attenuation curve
            absorbed_sed = transparent_sed - observed_sed
            absorbed_lum = absorbed_sed.integrate().to(bolometric_luminosity_unit, distance=self.distance)
            #print(absorbed_lum)
            absorption_fraction = absorbed_lum.value / stellar_luminosity.value

            # Debugging
            log.debug("The bolometric absorption fraction is " + str(absorption_fraction) + " (dust emission fraction is " + str(dust_fraction_internal) + ")")

            # Return the FUV attenuation
            if absorbed_lum >= dust_luminosity_internal: return attenuation

            # Increase the attenuation fraction
            att_fraction += fuv_attenuation_fraction_step

    # -----------------------------------------------------------------

    @property
    def attenuation_curve_sfr_internal_path(self):
        return fs.join(self.sfr_mappings_path, "internal_attenuation.dat")

    # -----------------------------------------------------------------

    @property
    def has_attenuation_curve_sfr_internal(self):
        return fs.is_file(self.attenuation_curve_sfr_internal_path)

    # -----------------------------------------------------------------

    @lazyproperty
    def attenuation_curve_sfr_internal(self):
        if not self.has_attenuation_curve_sfr_internal:
            fuv_attenuation = self.find_internal_mappings_attenuation()
            attenuation_curve = MappingsAttenuationCurve(wavelength=self.fuv_wavelength, attenuation=fuv_attenuation)
            attenuation_curve.saveto(self.attenuation_curve_sfr_internal_path)
            return attenuation_curve
        else: return AttenuationCurve.from_file(self.attenuation_curve_sfr_internal_path)

    # -----------------------------------------------------------------

    @lazyproperty
    def fuv_attenuation_sfr_internal(self):
        return self.attenuation_curve_sfr_internal.attenuation_at(self.fuv_wavelength)

    # -----------------------------------------------------------------

    @lazyproperty
    def unattenuated_mappings_sed(self):
        return correct_sed_for_attenuation(self.intrinsic_sfr_stellar_sed, self.attenuation_curve_sfr_internal)
        
    # -----------------------------------------------------------------

    @lazyproperty
    def attenuation_sed_sfr_internal(self):
        return self.unattenuated_mappings_sed - self.intrinsic_sfr_stellar_sed

    # -----------------------------------------------------------------

    @property
    def normalized_mappings_sed_path(self):
        return fs.join(self.sfr_mappings_path, "normalized_sed.dat")

    # -----------------------------------------------------------------

    @property
    def has_normalized_mappings_sed(self):
        return fs.is_file(self.normalized_mappings_sed_path)

    # -----------------------------------------------------------------

    @lazyproperty
    def normalized_mappings_sed(self):
        return SED.from_file(self.normalized_mappings_sed_path)

    # -----------------------------------------------------------------

    @lazyproperty
    def normalized_mappings(self):
        mappings = Mappings(self.metallicity, self.sfr_compactness, self.sfr_pressure, self.sfr_covering_factor)
        if self.has_normalized_mappings_sed: mappings.sed = self.normalized_mappings_sed
        else: mappings.sed.saveto(self.normalized_mappings_sed_path)
        return mappings

    # -----------------------------------------------------------------
    # TOTAL SIMULATIONS
    # -----------------------------------------------------------------

    @property
    def has_observed_total_bolometric_luminosity(self):
        return self.total_simulations.has_observed_bolometric_luminosity

    # -----------------------------------------------------------------

    @property
    def observed_total_bolometric_luminosity(self):
        return self.total_simulations.observed_bolometric_luminosity

    # -----------------------------------------------------------------

    @property
    def has_intrinsic_total_bolometric_luminosity(self):
        return self.total_simulations.has_intrinsic_bolometric_luminosity

    # -----------------------------------------------------------------

    @property
    def intrinsic_total_bolometric_luminosity(self):
        return self.total_simulations.intrinsic_bolometric_luminosity

    # -----------------------------------------------------------------

    @property
    def observed_stellar_luminosity(self):
        return self.total_simulations.observed_stellar_luminosity

    # -----------------------------------------------------------------

    @property
    def has_observed_stellar_luminosity(self):
        return self.total_simulations.has_observed_stellar_luminosity

    # -----------------------------------------------------------------

    @property
    def intrinsic_stellar_luminosity(self):
        #return self.intrinsic_bolometric_luminosity_old + self.intrinsic_bolometric_luminosity_young + self.intrinsic_bolometric_luminosity_sfr
        return self.total_simulations.intrinsic_stellar_luminosity

    # -----------------------------------------------------------------

    @property
    def has_intrinsic_stellar_luminosity(self):
        #return self.has_intrinsic_bolometric_luminosity_old and self.has_intrinsic_bolometric_luminosity_young and self.has_intrinsic_bolometric_luminosity_sfr
        return self.total_simulations.has_intrinsic_stellar_luminosity

    # -----------------------------------------------------------------

    @property
    def has_bolometric_attenuation(self):
        return self.total_simulations.has_bolometric_attenuation

    # -----------------------------------------------------------------

    @property
    def bolometric_attenuation(self):
        return self.total_simulations.bolometric_attenuation

    # -----------------------------------------------------------------

    @property
    def has_observed_total_sed(self):
        return self.total_simulations.has_observed_sed

    # -----------------------------------------------------------------

    @property
    def observed_total_sed(self):
        return self.total_simulations.observed_sed

    # -----------------------------------------------------------------

    @property
    def has_intrinsic_total_sed(self):
        return self.total_simulations.has_intrinsic_sed

    # -----------------------------------------------------------------

    @property
    def intrinsic_total_sed(self):
        return self.total_simulations.intrinsic_sed

    # -----------------------------------------------------------------

    @property
    def observed_total_stellar_sed(self):

        """
        This function ...
        :return:
        """

        # Get the SED
        sed = self.total_simulations.observed_stellar_sed

        # We need to add the internal dust emission part of the the SFR
        #if self.total_simulations.observed_stellar_sed_needs_reprocessed_internal_part: return sed + self.intrinsic_dust_sed_sfr
        #else: return sed

        return sed

    # -----------------------------------------------------------------

    @property
    def has_observed_total_stellar_sed(self):
        return self.total_simulations.has_observed_stellar_sed

    # -----------------------------------------------------------------

    @property
    def observed_total_dust_sed(self):
        return self.observed_total_dust_sed_earth

    # -----------------------------------------------------------------

    @property
    def has_observed_total_dust_sed(self):
        return self.has_observed_total_dust_sed_earth

    # -----------------------------------------------------------------

    @property
    def observed_total_dust_sed_earth(self):
        return self.total_simulations.observed_dust_sed

    # -----------------------------------------------------------------

    @property
    def has_observed_total_dust_sed_earth(self):
        return self.total_simulations.has_observed_dust_sed

    # -----------------------------------------------------------------

    @property
    def observed_total_dust_sed_faceon(self):
        return self.total_simulations.faceon_observed_dust_sed

    # -----------------------------------------------------------------

    @property
    def has_observed_total_dust_sed_faceon(self):
        return self.total_simulations.has_faceon_observed_dust_sed

    # -----------------------------------------------------------------

    @property
    def observed_total_dust_sed_edgeon(self):
        return self.total_simulations.edgeon_observed_dust_sed

    # -----------------------------------------------------------------

    @property
    def has_observed_total_dust_sed_edgeon(self):
        return self.total_simulations.has_edgeon_observed_dust_sed

    # -----------------------------------------------------------------
    # OLD BULGE SIMULATIONS
    # -----------------------------------------------------------------

    @lazyproperty
    def observed_i1_luminosity_old_bulge(self):
        # don't interpolate, wavelength grid is expected to contain the I1 wavelength
        return self.bulge_simulations.observed_photometry_at(self.i1_wavelength, interpolate=False)

    # -----------------------------------------------------------------

    @property
    def has_observed_i1_luminosity_old_bulge(self):
        return self.bulge_simulations.has_observed_photometry

    # -----------------------------------------------------------------

    @lazyproperty
    def intrinsic_i1_luminosity_old_bulge(self):
        return self.definition.bulge_luminosity

    # -----------------------------------------------------------------

    @property
    def has_intrinsic_i1_luminosity_old_bulge(self):
        return True # should be defined in definition

    # -----------------------------------------------------------------

    @lazyproperty
    def observed_fuv_luminosity_old_bulge(self):
        return self.bulge_simulations.observed_photometry_at(self.fuv_wavelength, interpolate=False)

    # -----------------------------------------------------------------

    @property
    def has_observed_fuv_luminosity_old_bulge(self):
        return self.bulge_simulations.has_observed_photometry

    # -----------------------------------------------------------------

    @lazyproperty
    def intrinsic_fuv_luminosity_old_bulge(self):
        return self.bulge_simulations.intrinsic_photometry_at(self.fuv_wavelength, interpolate=False)

    # -----------------------------------------------------------------

    @property
    def has_intrinsic_fuv_luminosity_old_bulge(self):
        return self.bulge_simulations.has_intrinsic_photometry

    # -----------------------------------------------------------------

    @property
    def attenuation_curve_old_bulge(self):
        return self.bulge_simulations.attenuation_curve

    # -----------------------------------------------------------------

    @lazyproperty
    def i1_attenuation_old_bulge(self):
        return self.bulge_simulations.attenuation_at(self.i1_wavelength, interpolate=False)

    # -----------------------------------------------------------------

    @property
    def has_i1_attenuation_old_bulge(self):
        return self.bulge_simulations.has_attenuation

    # -----------------------------------------------------------------

    @property
    def observed_bolometric_luminosity_old_bulge(self):
        return self.bulge_simulations.observed_bolometric_luminosity

    # -----------------------------------------------------------------

    @property
    def has_observed_bolometric_luminosity_old_bulge(self):
        return self.bulge_simulations.has_observed_bolometric_luminosity

    # -----------------------------------------------------------------

    @property
    def intrinsic_bolometric_luminosity_old_bulge(self):
        return self.bulge_simulations.intrinsic_bolometric_luminosity

    # -----------------------------------------------------------------

    @property
    def has_intrinsic_bolometric_luminosity_old_bulge(self):
        return self.bulge_simulations.has_intrinsic_bolometric_luminosity

    # -----------------------------------------------------------------

    @property
    def observed_dust_luminosity_old_bulge(self):
        return self.bulge_simulations.observed_dust_luminosity

    # -----------------------------------------------------------------

    @property
    def has_observed_dust_luminosity_old_bulge(self):
        return self.bulge_simulations.has_observed_dust_luminosity

    # -----------------------------------------------------------------

    @property
    def bolometric_attenuation_old_bulge(self):
        return self.bulge_simulations.bolometric_attenuation

    # -----------------------------------------------------------------

    @property
    def has_bolometric_attenuation_old_bulge(self):
        return self.bulge_simulations.has_bolometric_attenuation

    # -----------------------------------------------------------------

    @property
    def has_observed_old_bulge_sed(self):
        return self.bulge_simulations.has_observed_sed

    # -----------------------------------------------------------------

    @property
    def observed_old_bulge_sed(self):
        return self.bulge_simulations.observed_sed

    # -----------------------------------------------------------------

    @property
    def has_intrinsic_old_bulge_sed(self):
        return self.bulge_simulations.has_intrinsic_sed

    # -----------------------------------------------------------------

    @property
    def intrinsic_old_bulge_sed(self):
        return self.bulge_simulations.intrinsic_sed

    # -----------------------------------------------------------------

    @property
    def observed_old_bulge_stellar_sed(self):
        return self.bulge_simulations.observed_stellar_sed

    # -----------------------------------------------------------------

    @property
    def has_observed_old_bulge_stellar_sed(self):
        return self.bulge_simulations.has_observed_stellar_sed

    # -----------------------------------------------------------------

    @property
    def observed_old_bulge_dust_sed(self):
        return self.bulge_simulations.observed_dust_sed

    # -----------------------------------------------------------------

    @property
    def has_observed_old_bulge_dust_sed(self):
        return self.bulge_simulations.has_observed_dust_sed

    # -----------------------------------------------------------------
    # OLD DISK SIMULATIONS
    # -----------------------------------------------------------------

    @lazyproperty
    def observed_i1_luminosity_old_disk(self):
        # don't interpolate, wavelength grid is expected to contain the I1 wavelength
        return self.disk_simulations.observed_photometry_at(self.i1_wavelength, interpolate=False)

    # -----------------------------------------------------------------

    @property
    def has_observed_i1_luminosity_old_disk(self):
        return self.disk_simulations.has_observed_photometry

    # -----------------------------------------------------------------

    @lazyproperty
    def intrinsic_i1_luminosity_old_disk(self):
        return self.definition.old_stars_luminosity

    # -----------------------------------------------------------------

    @property
    def has_intrinsic_i1_luminosity_old_disk(self):
        return True # should be defined in definition

    # -----------------------------------------------------------------

    @lazyproperty
    def observed_fuv_luminosity_old_disk(self):
        return self.disk_simulations.observed_photometry_at(self.fuv_wavelength, interpolate=False)

    # -----------------------------------------------------------------

    @property
    def has_observed_fuv_luminosity_old_disk(self):
        return self.disk_simulations.has_observed_photometry

    # -----------------------------------------------------------------

    @lazyproperty
    def intrinsic_fuv_luminosity_old_disk(self):
        return self.disk_simulations.intrinsic_photometry_at(self.fuv_wavelength, interpolate=False)

    # -----------------------------------------------------------------

    @property
    def has_intrinsic_fuv_luminosity_old_disk(self):
        return self.disk_simulations.has_intrinsic_photometry

    # -----------------------------------------------------------------

    @property
    def attenuation_curve_old_disk(self):
        return self.disk_simulations.attenuation_curve

    # -----------------------------------------------------------------

    @lazyproperty
    def i1_attenuation_old_disk(self):
        return self.disk_simulations.attenuation_at(self.i1_wavelength, interpolate=False)

    # -----------------------------------------------------------------

    @property
    def has_i1_attenuation_old_disk(self):
        return self.disk_simulations.has_attenuation

    # -----------------------------------------------------------------

    @property
    def observed_bolometric_luminosity_old_disk(self):
        return self.disk_simulations.observed_bolometric_luminosity

    # -----------------------------------------------------------------

    @property
    def has_observed_bolometric_luminosity_old_disk(self):
        return self.disk_simulations.has_observed_bolometric_luminosity

    # -----------------------------------------------------------------

    @property
    def intrinsic_bolometric_luminosity_old_disk(self):
        return self.disk_simulations.intrinsic_bolometric_luminosity

    # -----------------------------------------------------------------

    @property
    def has_intrinsic_bolometric_luminosity_old_disk(self):
        return self.disk_simulations.has_intrinsic_bolometric_luminosity

    # -----------------------------------------------------------------

    @property
    def observed_dust_luminosity_old_disk(self):
        return self.disk_simulations.observed_dust_luminosity

    # -----------------------------------------------------------------

    @property
    def has_observed_dust_luminosity_old_disk(self):
        return self.disk_simulations.has_observed_dust_luminosity

    # -----------------------------------------------------------------

    @property
    def bolometric_attenuation_old_disk(self):
        return self.disk_simulations.bolometric_attenuation

    # -----------------------------------------------------------------

    @property
    def has_bolometric_attenuation_old_disk(self):
        return self.disk_simulations.has_bolometric_attenuation

    # -----------------------------------------------------------------

    @property
    def has_observed_old_disk_sed(self):
        return self.disk_simulations.has_observed_sed

    # -----------------------------------------------------------------

    @property
    def observed_old_disk_sed(self):
        return self.disk_simulations.observed_sed

    # -----------------------------------------------------------------

    @property
    def has_intrinsic_old_disk_sed(self):
        return self.disk_simulations.has_intrinsic_sed

    # -----------------------------------------------------------------

    @property
    def intrinsic_old_disk_sed(self):
        return self.disk_simulations.intrinsic_sed

    # -----------------------------------------------------------------

    @property
    def observed_old_disk_stellar_sed(self):
        return self.disk_simulations.observed_stellar_sed

    # -----------------------------------------------------------------

    @property
    def has_observed_old_disk_stellar_sed(self):
        return self.disk_simulations.has_observed_stellar_sed

    # -----------------------------------------------------------------

    @property
    def observed_old_disk_dust_sed(self):
        return self.disk_simulations.observed_dust_sed

    # -----------------------------------------------------------------

    @property
    def has_observed_old_disk_dust_sed(self):
        return self.disk_simulations.has_observed_dust_sed

    # -----------------------------------------------------------------
    # OLD SIMULATIONS
    # -----------------------------------------------------------------

    @lazyproperty
    def observed_i1_luminosity_old(self):
        # don't interpolate, wavelength grid is expected to contain the I1 wavelength
        return self.old_simulations.observed_photometry_at(self.i1_wavelength, interpolate=False)

    # -----------------------------------------------------------------

    @property
    def has_observed_i1_luminosity_old(self):
        return self.old_simulations.has_observed_photometry

    # -----------------------------------------------------------------

    @lazyproperty
    def intrinsic_i1_luminosity_old(self):
        return self.old_simulations.intrinsic_photometry_at(self.i1_wavelength, interpolate=False)

    # -----------------------------------------------------------------

    @property
    def has_intrinsic_i1_luminosity_old(self):
        return self.old_simulations.has_intrinsic_photometry

    # -----------------------------------------------------------------

    @property
    def attenuation_curve_old(self):
        return self.old_simulations.attenuation_curve

    # -----------------------------------------------------------------

    @lazyproperty
    def i1_attenuation_old(self):
        return self.old_simulations.attenuation_at(self.i1_wavelength, interpolate=False)

    # -----------------------------------------------------------------

    @property
    def has_i1_attenuation_old(self):
        return self.old_simulations.has_attenuation

    # -----------------------------------------------------------------

    @property
    def attenuation_i1_old(self):
        return self.i1_attenuation_old

    # -----------------------------------------------------------------

    @property
    def observed_bolometric_luminosity_old(self):
        return self.old_simulations.observed_bolometric_luminosity

    # -----------------------------------------------------------------

    @property
    def has_observed_bolometric_luminosity_old(self):
        return self.old_simulations.has_observed_bolometric_luminosity

    # -----------------------------------------------------------------

    @property
    def intrinsic_bolometric_luminosity_old(self):
        return self.old_simulations.intrinsic_bolometric_luminosity

    # -----------------------------------------------------------------

    @property
    def has_intrinsic_bolometric_luminosity_old(self):
        return self.old_simulations.has_intrinsic_bolometric_luminosity

    # -----------------------------------------------------------------

    @property
    def observed_dust_luminosity_old(self):
        return self.old_simulations.observed_dust_luminosity

    # -----------------------------------------------------------------

    @property
    def has_observed_dust_luminosity_old(self):
        return self.old_simulations.has_observed_dust_luminosity

    # -----------------------------------------------------------------

    @property
    def bolometric_attenuation_old(self):
        return self.old_simulations.bolometric_attenuation

    # -----------------------------------------------------------------

    @property
    def has_bolometric_attenuation_old(self):
        return self.old_simulations.has_bolometric_attenuation

    # -----------------------------------------------------------------

    @property
    def has_observed_old_sed(self):
        return self.old_simulations.has_observed_sed

    # -----------------------------------------------------------------

    @property
    def observed_old_sed(self):
        return self.old_simulations.observed_sed

    # -----------------------------------------------------------------

    @property
    def has_intrinsic_old_sed(self):
        return self.old_simulations.has_intrinsic_sed

    # -----------------------------------------------------------------

    @property
    def intrinsic_old_sed(self):
        return self.old_simulations.intrinsic_sed

    # -----------------------------------------------------------------

    @property
    def observed_old_stellar_sed(self):
        return self.old_simulations.observed_stellar_sed

    # -----------------------------------------------------------------

    @property
    def has_observed_old_stellar_sed(self):
        return self.old_simulations.has_observed_stellar_sed

    # -----------------------------------------------------------------

    @property
    def observed_old_dust_sed(self):
        return self.observed_old_dust_sed_earth

    # -----------------------------------------------------------------

    @property
    def has_observed_old_dust_sed(self):
        return self.has_observed_old_dust_sed_earth

    # -----------------------------------------------------------------

    @property
    def observed_old_dust_sed_earth(self):
        return self.old_simulations.observed_dust_sed

    # -----------------------------------------------------------------

    @property
    def has_observed_old_dust_sed_earth(self):
        return self.old_simulations.has_observed_dust_sed

    # -----------------------------------------------------------------

    @property
    def observed_old_dust_sed_faceon(self):
        return self.old_simulations.faceon_observed_dust_sed

    # -----------------------------------------------------------------

    @property
    def has_observed_old_dust_sed_faceon(self):
        return self.old_simulations.has_faceon_observed_dust_sed

    # -----------------------------------------------------------------

    @property
    def observed_old_dust_sed_edgeon(self):
        return self.old_simulations.edgeon_observed_dust_sed

    # -----------------------------------------------------------------

    @property
    def has_observed_old_dust_sed_edgeon(self):
        return self.old_simulations.has_edgeon_observed_dust_sed

    # -----------------------------------------------------------------
    # YOUNG SIMULATIONS
    # -----------------------------------------------------------------

    @lazyproperty
    def observed_fuv_luminosity_young(self):
        # don't interpolate, wavelength grid is expected to contain the FUV wavelength
        return self.young_simulations.observed_photometry_at(self.fuv_wavelength, interpolate=False)

    # -----------------------------------------------------------------

    @property
    def has_observed_fuv_luminosity_young(self):
        return self.young_simulations.has_observed_photometry

    # -----------------------------------------------------------------

    @property
    def intrinsic_fuv_luminosity_young(self):
        return self.parameter_values[fuv_young_name]

    # -----------------------------------------------------------------

    @property
    def has_intrinsic_fuv_luminosity_young(self):
        return True # part of free parameters

    # -----------------------------------------------------------------

    @property
    def attenuation_curve_young(self):
        return self.young_simulations.attenuation_curve

    # -----------------------------------------------------------------

    @lazyproperty
    def fuv_attenuation_young(self):
        return self.young_simulations.attenuation_at(self.fuv_wavelength, interpolate=False)

    # -----------------------------------------------------------------

    @property
    def has_fuv_attenuation_young(self):
        return self.young_simulations.has_attenuation

    # -----------------------------------------------------------------

    @property
    def observed_bolometric_luminosity_young(self):
        return self.young_simulations.intrinsic_bolometric_luminosity

    # -----------------------------------------------------------------

    @property
    def has_observed_bolometric_luminosity_young(self):
        return self.young_simulations.has_observed_bolometric_luminosity

    # -----------------------------------------------------------------

    @property
    def intrinsic_bolometric_luminosity_young(self):
        return self.young_simulations.intrinsic_bolometric_luminosity

    # -----------------------------------------------------------------

    @property
    def has_intrinsic_bolometric_luminosity_young(self):
        return self.young_simulations.has_intrinsic_bolometric_luminosity

    # -----------------------------------------------------------------

    @property
    def observed_dust_luminosity_young(self):
        return self.young_simulations.observed_dust_luminosity

    # -----------------------------------------------------------------

    @property
    def has_observed_dust_luminosity_young(self):
        return self.young_simulations.has_observed_dust_luminosity

    # -----------------------------------------------------------------

    @property
    def bolometric_attenuation_young(self):
        return self.young_simulations.bolometric_attenuation

    # -----------------------------------------------------------------

    @property
    def has_bolometric_attenuation_young(self):
        return self.young_simulations.has_bolometric_attenuation

    # -----------------------------------------------------------------

    @property
    def has_observed_young_sed(self):
        return self.young_simulations.has_observed_sed

    # -----------------------------------------------------------------

    @property
    def observed_young_sed(self):
        return self.young_simulations.observed_sed

    # -----------------------------------------------------------------

    @property
    def has_intrinsic_young_sed(self):
        return self.young_simulations.has_intrinsic_sed

    # -----------------------------------------------------------------

    @property
    def intrinsic_young_sed(self):
        return self.young_simulations.intrinsic_sed

    # -----------------------------------------------------------------

    @property
    def observed_young_stellar_sed(self):
        return self.young_simulations.observed_stellar_sed

    # -----------------------------------------------------------------

    @property
    def has_observed_young_stellar_sed(self):
        return self.young_simulations.has_observed_stellar_sed

    # -----------------------------------------------------------------

    @property
    def observed_young_dust_sed(self):
        return self.observed_young_dust_sed_earth

    # -----------------------------------------------------------------

    @property
    def has_observed_young_dust_sed(self):
        return self.has_observed_young_dust_sed_earth

    # -----------------------------------------------------------------

    @property
    def observed_young_dust_sed_earth(self):
        return self.young_simulations.observed_dust_sed

    # -----------------------------------------------------------------

    @property
    def has_observed_young_dust_sed_earth(self):
        return self.young_simulations.has_observed_dust_sed

    # -----------------------------------------------------------------

    @property
    def observed_young_dust_sed_faceon(self):
        return self.young_simulations.faceon_observed_dust_sed

    # -----------------------------------------------------------------

    @property
    def has_observed_young_dust_sed_faceon(self):
        return self.young_simulations.has_faceon_observed_dust_sed

    # -----------------------------------------------------------------

    @property
    def observed_young_dust_sed_edgeon(self):
        return self.young_simulations.edgeon_observed_dust_sed

    # -----------------------------------------------------------------

    @property
    def has_observed_young_dust_sed_edgeon(self):
        return self.young_simulations.has_edgeon_observed_dust_sed


    # -----------------------------------------------------------------
    # EXTRA SIMULATIONS
    # -----------------------------------------------------------------

    @lazyproperty
    def observed_fuv_luminosity_extra(self):
        # don't interpolate, wavelength grid is expected to contain the FUV wavelength
        return self.extra_simulations.observed_photometry_at(self.fuv_wavelength, interpolate=False)

    # -----------------------------------------------------------------

    @property
    def has_observed_fuv_luminosity_extra(self):
        return self.extra_simulations.has_observed_photometry

    # -----------------------------------------------------------------

    @property
    def attenuation_curve_extra(self):
        return self.extra_simulations.attenuation_curve

    # -----------------------------------------------------------------

    @property
    def observed_bolometric_luminosity_extra(self):
        return self.extra_simulations.intrinsic_bolometric_luminosity

    # -----------------------------------------------------------------

    @property
    def has_observed_bolometric_luminosity_extra(self):
        return self.extra_simulations.has_observed_bolometric_luminosity

    # -----------------------------------------------------------------

    @property
    def intrinsic_bolometric_luminosity_extra(self):
        return self.extra_simulations.intrinsic_bolometric_luminosity

    # -----------------------------------------------------------------

    @property
    def has_intrinsic_bolometric_luminosity_extra(self):
        return self.extra_simulations.has_intrinsic_bolometric_luminosity

    # -----------------------------------------------------------------

    @property
    def observed_dust_luminosity_extra(self):
        return self.extra_simulations.observed_dust_luminosity

    # -----------------------------------------------------------------

    @property
    def has_observed_dust_luminosity_extra(self):
        return self.extra_simulations.has_observed_dust_luminosity

    # -----------------------------------------------------------------

    @property
    def bolometric_attenuation_extra(self):
        return self.extra_simulations.bolometric_attenuation

    # -----------------------------------------------------------------

    @property
    def has_bolometric_attenuation_extra(self):
        return self.extra_simulations.has_bolometric_attenuation

    # -----------------------------------------------------------------

    @property
    def has_observed_extra_sed(self):
        return self.extra_simulations.has_observed_sed

    # -----------------------------------------------------------------

    @property
    def observed_extra_sed(self):
        return self.extra_simulations.observed_sed

    # -----------------------------------------------------------------

    @property
    def has_intrinsic_extra_sed(self):
        return self.extra_simulations.has_intrinsic_sed

    # -----------------------------------------------------------------

    @property
    def intrinsic_extra_sed(self):
        return self.extra_simulations.intrinsic_sed

    # -----------------------------------------------------------------

    @property
    def observed_extra_stellar_sed(self):
        return self.extra_simulations.observed_stellar_sed

    # -----------------------------------------------------------------

    @property
    def has_observed_extra_stellar_sed(self):
        return self.extra_simulations.has_observed_stellar_sed

    # -----------------------------------------------------------------

    @property
    def observed_extra_dust_sed(self):
        return self.observed_extra_dust_sed_earth

    # -----------------------------------------------------------------

    @property
    def has_observed_extra_dust_sed(self):
        return self.has_observed_extra_dust_sed_earth

    # -----------------------------------------------------------------

    @property
    def observed_extra_dust_sed_earth(self):
        return self.extra_simulations.observed_dust_sed

    # -----------------------------------------------------------------

    @property
    def has_observed_extra_dust_sed_earth(self):
        return self.extra_simulations.has_observed_dust_sed

    # -----------------------------------------------------------------

    @property
    def observed_extra_dust_sed_faceon(self):
        return self.extra_simulations.faceon_observed_dust_sed

    # -----------------------------------------------------------------

    @property
    def has_observed_extra_dust_sed_faceon(self):
        return self.extra_simulations.has_faceon_observed_dust_sed

    # -----------------------------------------------------------------

    @property
    def observed_extra_dust_sed_edgeon(self):
        return self.extra_simulations.edgeon_observed_dust_sed

    # -----------------------------------------------------------------

    @property
    def has_observed_extra_dust_sed_edgeon(self):
        return self.extra_simulations.has_edgeon_observed_dust_sed

    # -----------------------------------------------------------------
    # SFR
    # -----------------------------------------------------------------

    @lazyproperty
    def observed_fuv_luminosity_sfr(self):
        # don't interpolate, wavelength grid is expected to contain the FUV wavelength
        return self.sfr_simulations.observed_photometry_at(self.fuv_wavelength, interpolate=False)

    # -----------------------------------------------------------------

    @property
    def has_observed_fuv_luminosity_sfr(self):
        return self.sfr_simulations.has_observed_photometry

    # -----------------------------------------------------------------

    @property
    def intrinsic_fuv_luminosity_sfr(self):
        return self.parameter_values[fuv_ionizing_name]

    # -----------------------------------------------------------------

    @property
    def has_intrinsic_fuv_luminosity_sfr(self):
        return True # free parameter

    # -----------------------------------------------------------------

    @property
    def attenuation_curve_sfr(self):
        return self.sfr_simulations.attenuation_curve

    # -----------------------------------------------------------------

    @lazyproperty
    def fuv_attenuation_sfr(self):
        return self.sfr_simulations.attenuation_at(self.fuv_wavelength, interpolate=False)

    # -----------------------------------------------------------------

    @property
    def has_fuv_attenuation_sfr(self):
        return self.sfr_simulations.has_attenuation

    # -----------------------------------------------------------------

    @property
    def observed_bolometric_luminosity_sfr(self):
        return self.sfr_simulations.observed_bolometric_luminosity

    # -----------------------------------------------------------------

    @property
    def has_observed_bolometric_luminosity_sfr(self):
        return self.sfr_simulations.has_observed_bolometric_luminosity

    # -----------------------------------------------------------------

    @property
    def intrinsic_bolometric_luminosity_sfr(self):
        return self.sfr_simulations.intrinsic_bolometric_luminosity

    # -----------------------------------------------------------------

    @property
    def has_intrinsic_bolometric_luminosity_sfr(self):
        return self.sfr_simulations.has_intrinsic_bolometric_luminosity

    # -----------------------------------------------------------------

    @property
    def observed_dust_luminosity_sfr(self):
        return self.sfr_simulations.observed_dust_luminosity

    # -----------------------------------------------------------------

    @property
    def has_observed_dust_luminosity_sfr(self):
        return self.sfr_simulations.has_observed_dust_luminosity

    # -----------------------------------------------------------------

    # ONLY FOR SFR
    @property
    def intrinsic_dust_luminosity_sfr(self):
        return self.sfr_simulations.intrinsic_dust_luminosity

    # -----------------------------------------------------------------

    # ONLY FOR SFR
    @property
    def has_intrinsic_dust_luminosity_sfr(self):
        return self.sfr_simulations.has_intrinsic_dust_luminosity

    # -----------------------------------------------------------------

    @property
    def bolometric_attenuation_sfr(self):
        return self.sfr_simulations.bolometric_attenuation

    # -----------------------------------------------------------------

    @property
    def has_bolometric_attenuation_sfr(self):
        return self.sfr_simulations.has_bolometric_attenuation

    # -----------------------------------------------------------------

    @property
    def has_observed_sfr_sed(self):
        return self.sfr_simulations.has_observed_sed

    # -----------------------------------------------------------------

    @property
    def observed_sfr_sed(self):
        return self.sfr_simulations.observed_sed

    # -----------------------------------------------------------------

    @property
    def has_intrinsic_sfr_sed(self):
        return self.sfr_simulations.has_intrinsic_sed

    # -----------------------------------------------------------------

    @property
    def intrinsic_sfr_sed(self):
        return self.sfr_simulations.intrinsic_sed

    # -----------------------------------------------------------------

    @lazyproperty
    def fit_mappings_from_wavelength(self):
        return parse_quantity("0.1 micron")

    # -----------------------------------------------------------------

    @lazyproperty
    def extrapolate_mappings_from_wavelength(self):
        return parse_quantity("5 micron")

    # -----------------------------------------------------------------

    @lazyproperty
    def intrinsic_transparent_sfr_stellar_sed(self):
        return self.transparent_sfr_sed.extrapolated_from(self.extrapolate_mappings_from_wavelength, self.fit_mappings_from_wavelength, xlog=True, ylog=True)

    # -----------------------------------------------------------------

    @lazyproperty
    def intrinsic_sfr_stellar_sed(self):
        return self.intrinsic_sfr_sed.extrapolated_from(self.extrapolate_mappings_from_wavelength, self.fit_mappings_from_wavelength, xlog=True, ylog=True)

    # -----------------------------------------------------------------

    @lazyproperty
    def intrinsic_sfr_dust_sed(self):
        #from pts.core.plot.sed import plot_seds
        #plot_seds({"intrinsic": self.intrinsic_sfr_sed, "intrinsic_stellar": self.intrinsic_sfr_stellar_sed})
        return self.intrinsic_sfr_sed - self.intrinsic_sfr_stellar_sed

    # -----------------------------------------------------------------

    @property
    def observed_sfr_stellar_sed(self):
        return self.sfr_simulations.observed_stellar_sed

    # -----------------------------------------------------------------

    @property
    def has_observed_sfr_stellar_sed(self):
        return self.sfr_simulations.has_observed_stellar_sed

    # -----------------------------------------------------------------

    @property
    def observed_sfr_dust_sed(self):
        return self.observed_sfr_dust_sed_earth

    # -----------------------------------------------------------------

    @property
    def has_observed_sfr_dust_sed(self):
        return self.has_observed_sfr_dust_sed_earth

    # -----------------------------------------------------------------

    @property
    def observed_sfr_dust_sed_earth(self):
        return self.sfr_simulations.observed_dust_sed

    # -----------------------------------------------------------------

    @property
    def has_observed_sfr_dust_sed_earth(self):
        return self.sfr_simulations.has_observed_dust_sed

    # -----------------------------------------------------------------

    @property
    def observed_sfr_dust_sed_faceon(self):
        return self.sfr_simulations.faceon_observed_dust_sed

    # -----------------------------------------------------------------

    @property
    def has_observed_sfr_dust_sed_faceon(self):
        return self.sfr_simulations.has_faceon_observed_dust_sed

    # -----------------------------------------------------------------

    @property
    def observed_sfr_dust_sed_edgeon(self):
        return self.sfr_simulations.edgeon_observed_dust_sed

    # -----------------------------------------------------------------

    @property
    def has_observed_sfr_dust_sed_edgeon(self):
        return self.sfr_simulations.has_edgeon_observed_sed

    # -----------------------------------------------------------------

    @property
    def diffuse_dust_mass(self):
        return self.parameter_values[dust_mass_name]

    # -----------------------------------------------------------------

    @lazyproperty
    def sfr_dust_mass(self):
        return self.mappings.dust_mass

    # -----------------------------------------------------------------

    @property
    def has_sfr_dust_mass(self):
        return self.has_mappings

    # -----------------------------------------------------------------

    @lazyproperty
    def dust_mass(self):
        return self.diffuse_dust_mass + self.sfr_dust_mass

    # -----------------------------------------------------------------

    @property
    def total_dust_mass(self):
        return self.dust_mass

    # -----------------------------------------------------------------

    @property
    def has_total_dust_mass(self):
        return self.has_sfr_dust_mass

    # -----------------------------------------------------------------

    @lazyproperty
    def sfr_stellar_mass(self):
        return self.mappings.stellar_mass

    # -----------------------------------------------------------------

    @property
    def has_sfr_stellar_mass(self):
        #return self.has_mappings
        return False # returns NotImplementedError in Mappings: we don't know the conversion yet between Mappings parameters and stellar mass!

    # -----------------------------------------------------------------

    @property
    def observed_stellar_luminosity_sfr(self):
        return self.sfr_simulations.observed_stellar_luminosity

    # -----------------------------------------------------------------

    @property
    def has_observed_stellar_luminosity_sfr(self):
        return self.sfr_simulations.has_observed_stellar_luminosity

    # -----------------------------------------------------------------

    # ONLY FOR SFR (NORMALLY INTRINSIC STELLAR = INTRINSIC BOLOMETRIC)
    @property
    def intrinsic_stellar_luminosity_sfr(self):
        return self.sfr_simulations.intrinsic_stellar_luminosity

    # -----------------------------------------------------------------

    # ONLY FOR SFR (NORMALLY INTRINSIC STELLAR = INTRINSIC BOLOMETRIC)
    @property
    def has_intrinsic_stellar_luminosity_sfr(self):
        return self.sfr_simulations.has_intrinsic_stellar_luminosity

    # -----------------------------------------------------------------
    # UNEVOLVED
    # -----------------------------------------------------------------

    @lazyproperty
    def observed_fuv_luminosity_unevolved(self):
        # don't interpolate, wavelength grid is expected to contain the FUV wavelength
        return self.unevolved_simulations.observed_photometry_at(self.fuv_wavelength, interpolate=False)

    # -----------------------------------------------------------------

    @property
    def has_observed_fuv_luminosity_unevolved(self):
        return self.unevolved_simulations.has_observed_photometry

    # -----------------------------------------------------------------

    @lazyproperty
    def intrinsic_fuv_luminosity_unevolved(self):
        #self.intrinsic_fuv_luminosity_young + self.intrinsic_fuv_luminosity_sfr
        return self.unevolved_simulations.intrinsic_photometry_at(self.fuv_wavelength, interpolate=False)

    # -----------------------------------------------------------------

    @property
    def has_intrinsic_fuv_luminosity_unevolved(self):
        #return self.has_intrinsic_fuv_luminosity_young and self.has_intrinsic_fuv_luminosity_sfr
        return self.unevolved_simulations.has_intrinsic_photometry

    # -----------------------------------------------------------------

    @property
    def observed_bolometric_luminosity_unevolved(self):
        return self.unevolved_simulations.observed_bolometric_luminosity

    # -----------------------------------------------------------------

    @property
    def has_observed_bolometric_luminosity_unevolved(self):
        return self.unevolved_simulations.has_observed_bolometric_luminosity

    # -----------------------------------------------------------------

    @property
    def intrinsic_bolometric_luminosity_unevolved(self):
        return self.unevolved_simulations.intrinsic_bolometric_luminosity

    # -----------------------------------------------------------------

    @property
    def has_intrinsic_bolometric_luminosity_unevolved(self):
        return self.unevolved_simulations.has_intrinsic_bolometric_luminosity

    # -----------------------------------------------------------------

    @property
    def attenuation_curve_unevolved(self):
        return self.unevolved_simulations.attenuation_curve

    # -----------------------------------------------------------------

    @lazyproperty
    def fuv_attenuation_unevolved(self):
        return self.unevolved_simulations.attenuation_at(self.fuv_wavelength, interpolate=False)

    # -----------------------------------------------------------------

    @property
    def has_fuv_attenuation_unevolved(self):
        return self.unevolved_simulations.has_attenuation

    # -----------------------------------------------------------------

    @property
    def observed_dust_luminosity_unevolved(self):
        return self.unevolved_simulations.observed_dust_luminosity

    # -----------------------------------------------------------------

    @property
    def has_observed_dust_luminosity_unevolved(self):
        return self.unevolved_simulations.has_observed_dust_luminosity

    # -----------------------------------------------------------------

    @property
    def bolometric_attenuation_unevolved(self):
        return self.unevolved_simulations.bolometric_attenuation

    # -----------------------------------------------------------------

    @property
    def has_bolometric_attenuation_unevolved(self):
        return self.unevolved_simulations.has_bolometric_attenuation

    # -----------------------------------------------------------------

    @property
    def has_observed_unevolved_sed(self):
        return self.unevolved_simulations.has_observed_sed

    # -----------------------------------------------------------------

    @property
    def observed_unevolved_sed(self):
        return self.unevolved_simulations.observed_sed

    # -----------------------------------------------------------------

    @property
    def has_intrinsic_unevolved_sed(self):
        return self.unevolved_simulations.has_intrinsic_sed

    # -----------------------------------------------------------------

    @property
    def intrinsic_unevolved_sed(self):
        return self.unevolved_simulations.intrinsic_sed

    # -----------------------------------------------------------------

    @property
    def observed_unevolved_stellar_sed(self):
        return self.unevolved_simulations.observed_stellar_sed

    # -----------------------------------------------------------------

    @property
    def has_observed_unevolved_stellar_sed(self):
        return self.unevolved_simulations.has_observed_stellar_sed

    # -----------------------------------------------------------------

    @property
    def observed_unevolved_dust_sed(self):
        return self.observed_unevolved_dust_sed_earth

    # -----------------------------------------------------------------

    @property
    def has_observed_unevolved_dust_sed(self):
        return self.has_observed_unevolved_dust_sed_earth

    # -----------------------------------------------------------------

    @property
    def observed_unevolved_dust_sed_earth(self):
        return self.unevolved_simulations.observed_dust_sed

    # -----------------------------------------------------------------

    @property
    def has_observed_unevolved_dust_sed_earth(self):
        return self.unevolved_simulations.has_observed_dust_sed

    # -----------------------------------------------------------------

    @property
    def observed_unevolved_dust_sed_faceon(self):
        return self.unevolved_simulations.faceon_observed_dust_sed

    # -----------------------------------------------------------------

    @property
    def has_observed_unevolved_dust_sed_faceon(self):
        return self.unevolved_simulations.has_faceon_observed_dust_sed

    # -----------------------------------------------------------------

    @property
    def observed_unevolved_dust_sed_edgeon(self):
        return self.unevolved_simulations.edgeon_observed_dust_sed

    # -----------------------------------------------------------------

    @property
    def has_observed_unevolved_dust_sed_edgeon(self):
        return self.unevolved_simulations.has_edgeon_observed_dust_sed

    # -----------------------------------------------------------------
    # PROJECTION PROPERTIES
    # -----------------------------------------------------------------

    @property
    def distance(self):
        return self.definition.distance

    # -----------------------------------------------------------------

    @property
    def inclination(self):
        return self.definition.inclination

    # -----------------------------------------------------------------

    @property
    def position_angle(self):
        return self.definition.position_angle

    # -----------------------------------------------------------------
    # INSTRUMENTS
    # -----------------------------------------------------------------

    @lazyproperty
    def sed_instrument(self):
        return SEDInstrument.from_properties(self.distance, self.inclination, self.position_angle)

    # -----------------------------------------------------------------

    @lazyproperty
    def full_sed_instrument(self):
        return FullSEDInstrument.from_properties(self.distance, self.inclination, self.position_angle)

    # -----------------------------------------------------------------
    # MODEL DEFINITION
    # -----------------------------------------------------------------

    @property
    def definition_path(self):
        return self.definition.path

    # -----------------------------------------------------------------

    @property
    def old_bulge_path(self):
        return self.definition.bulge_component_path

    # -----------------------------------------------------------------

    @property
    def old_disk_path(self):
        return self.definition.old_stars_component_path

    # -----------------------------------------------------------------

    @property
    def young_path(self):
        return self.definition.young_stars_component_path

    # -----------------------------------------------------------------

    @property
    def sfr_path(self):
        return self.definition.ionizing_stars_component_path

    # -----------------------------------------------------------------

    @property
    def extra_path(self):
        return self.definition.stellar_paths["extra"]

    # -----------------------------------------------------------------

    @property
    def dust_path(self):
        return self.definition.dust_component_path

    # -----------------------------------------------------------------

    @lazyproperty
    def old_bulge_sed_path(self):
        return fs.create_directory_in(self.old_bulge_path, sed_dirname)

    # -----------------------------------------------------------------

    @lazyproperty
    def old_bulge_projections_path(self):
        return fs.create_directory_in(self.old_bulge_path, projections_dirname)

    # -----------------------------------------------------------------

    @lazyproperty
    def old_disk_sed_path(self):
        return fs.create_directory_in(self.old_disk_path, sed_dirname)

    # -----------------------------------------------------------------

    @lazyproperty
    def old_disk_projections_path(self):
        return fs.create_directory_in(self.old_disk_path, projections_dirname)

    # -----------------------------------------------------------------

    @lazyproperty
    def young_sed_path(self):
        return fs.create_directory_in(self.young_path, sed_dirname)

    # -----------------------------------------------------------------

    @lazyproperty
    def young_projections_path(self):
        return fs.create_directory_in(self.young_path, projections_dirname)

    # -----------------------------------------------------------------

    @lazyproperty
    def extra_sed_path(self):
        return fs.create_directory_in(self.extra_path, sed_dirname)
    # -----------------------------------------------------------------

    @lazyproperty
    def extra_projections_path(self):
        return fs.create_directory_in(self.extra_path, projections_dirname)

    # -----------------------------------------------------------------

    @lazyproperty
    def sfr_sed_path(self):
        return fs.create_directory_in(self.sfr_path, sed_dirname)

    # -----------------------------------------------------------------

    @lazyproperty
    def sfr_projections_path(self):
        return fs.create_directory_in(self.sfr_path, projections_dirname)

    # -----------------------------------------------------------------

    @lazyproperty
    def sfr_mappings_path(self):
        return fs.create_directory_in(self.sfr_path, mappings_dirname)

    # -----------------------------------------------------------------

    @lazyproperty
    def transparent_sfr_sed_path(self):
        return fs.create_directory_in(self.sfr_path, transparent_dirname)

    # -----------------------------------------------------------------

    @lazyproperty
    def dust_sed_path(self):
        return fs.create_directory_in(self.dust_path, sed_dirname)

    # -----------------------------------------------------------------

    @lazyproperty
    def dust_projections_path(self):
        return fs.create_directory_in(self.dust_path, projections_dirname)

    # -----------------------------------------------------------------
    # INTRINSIC SED SKI FILES
    # -----------------------------------------------------------------

    @lazyproperty
    def old_disk_sed_ski_path(self):
        return fs.join(self.old_disk_sed_path, disk_simulation_name + ".ski")

    # -----------------------------------------------------------------

    @lazyproperty
    def young_sed_ski_path(self):
        return fs.join(self.young_sed_path, young_simulation_name + ".ski")

    # -----------------------------------------------------------------

    @lazyproperty
    def sfr_sed_ski_path(self):
        return fs.join(self.sfr_sed_path, sfr_simulation_name + ".ski")

    # -----------------------------------------------------------------

    @lazyproperty
    def extra_sed_ski_path(self):
        return fs.join(self.extra_sed_path, extra_simulation_name + ".ski")

    # -----------------------------------------------------------------

    @property
    def has_old_disk_sed_skifile(self):
        return fs.is_file(self.old_disk_sed_ski_path)

    # -----------------------------------------------------------------

    @property
    def has_young_sed_skifile(self):
        return fs.is_file(self.young_sed_ski_path)

    # -----------------------------------------------------------------

    @property
    def has_sfr_sed_skifile(self):
        return fs.is_file(self.sfr_sed_ski_path)

    # -----------------------------------------------------------------

    @property
    def has_extra_sed_skifile(self):
        return fs.is_file(self.extra_sed_ski_path)


    # -----------------------------------------------------------------
    # COMPONENT MODELS
    #   OLD BULGE
    # -----------------------------------------------------------------

    @lazyproperty
    def old_bulge_component(self):
        return self.definition.load_bulge_component()

    # -----------------------------------------------------------------

    @property
    def old_bulge_model(self):
        return self.old_bulge_component.model

    # -----------------------------------------------------------------

    @lazyproperty
    def old_bulge_radial_effective_radius(self):
        return self.old_bulge_model.effective_radius

    # -----------------------------------------------------------------

    @lazyproperty
    def old_bulge_vertical_effective_radius(self):
        return self.old_bulge_model.effective_radius * self.old_bulge_model.z_flattening

    # -----------------------------------------------------------------

    @property
    def old_bulge_scaleheight(self):
        return self.old_bulge_vertical_effective_radius

    # -----------------------------------------------------------------
    #   OLD DISK
    # -----------------------------------------------------------------

    @lazyproperty
    def old_disk_component(self):
        return self.definition.load_old_stars_component()

    # -----------------------------------------------------------------

    @property
    def old_disk_deprojection(self):
        return self.old_disk_component.deprojection

    # -----------------------------------------------------------------

    @property
    def old_disk_scaleheight(self):
        return self.old_disk_deprojection.scale_height

    # -----------------------------------------------------------------
    #   YOUNG DISK
    # -----------------------------------------------------------------

    @lazyproperty
    def young_component(self):
        return self.definition.load_young_stars_component()

    # -----------------------------------------------------------------

    @property
    def young_deprojection(self):
        return self.young_component.deprojection

    # -----------------------------------------------------------------

    @property
    def young_scaleheight(self):
        return self.young_deprojection.scale_height

    # -----------------------------------------------------------------
    #   SFR DISK
    # -----------------------------------------------------------------

    @lazyproperty
    def sfr_component(self):
        return self.definition.load_ionizing_stars_component()

    # -----------------------------------------------------------------

    @property
    def sfr_deprojection(self):
        return self.sfr_component.deprojection

    # -----------------------------------------------------------------

    @property
    def sfr_scaleheight(self):
        return self.sfr_deprojection.scale_height

    # -----------------------------------------------------------------

    @lazyproperty
    def transparent_sfr_component(self):
        component = deepcopy(self.sfr_component)
        component.parameters_path = None
        component.parameters.fluxdensity = self.mappings_transparent_parameters["fluxdensity"]
        component.parameters.luminosity = self.mappings_transparent_parameters["luminosity"]
        component.parameters.title = "Ionizing stars (transparent)"
        component.parameters.pressure = self.mappings_transparent_parameters["pressure"]
        component.parameters.metallicity = self.mappings_transparent_parameters["metallicity"]
        component.parameters.covering_factor = self.mappings_transparent_parameters["covering_factor"]
        component.parameters.compactness = self.mappings_transparent_parameters["compactness"]
        component.parameters.neutral_luminosity = self.mappings_transparent_parameters["neutral_luminosity"]
        return component

    # -----------------------------------------------------------------
    #   DUST DISK
    # -----------------------------------------------------------------

    @lazyproperty
    def dust_component(self):
        return self.definition.load_dust_disk_component()

    # -----------------------------------------------------------------

    @property
    def dust_deprojection(self):
        return self.dust_component.deprojection

    # -----------------------------------------------------------------

    @property
    def dust_scaleheight(self):
        return self.dust_deprojection.scale_height

    # -----------------------------------------------------------------
    # WAVELENGTH GRID
    # -----------------------------------------------------------------

    @property
    def has_wavelength_grid(self):
        return self.wavelength_grid is not None

    # -----------------------------------------------------------------

    @lazyproperty
    def wavelengths(self):
        return self.wavelength_grid.wavelengths(unit="micron", add_unit=True)

    # -----------------------------------------------------------------

    @lazyproperty
    def wavelengths_micron(self):
        return self.wavelength_grid.wavelengths(unit="micron", asarray=True)

    # -----------------------------------------------------------------

    @lazyproperty
    def wavelength_deltas(self):
        return self.wavelength_grid.deltas(unit="micron", add_unit=True)

    # -----------------------------------------------------------------

    @lazyproperty
    def wavelength_deltas_micron(self):
        return self.wavelength_grid.deltas(unit="micron", asarray=True)

    # -----------------------------------------------------------------

    @property
    def has_wavelengths_directory(self):
        return fs.contains_directory(self.definition_path, "wavelengths")

    # -----------------------------------------------------------------

    @lazyproperty
    def wavelengths_path(self):
        return fs.create_directory_in(self.definition_path, "wavelengths")

    # -----------------------------------------------------------------

    @lazyproperty
    def wavelength_grid_path(self):
        return fs.join(self.wavelengths_path, "grid.txt")

    # -----------------------------------------------------------------
    # TOTAL CUBES
    # -----------------------------------------------------------------

    @property
    def total_bolometric_luminosity_cube_earth(self):
        return self.total_simulations.observed_cube

    # -----------------------------------------------------------------

    @property
    def has_total_bolometric_luminosity_cube_earth(self):
        return self.total_simulations.has_observed_cube

    # -----------------------------------------------------------------

    @property
    def total_bolometric_luminosity_cube_faceon(self):
        return self.total_simulations.faceon_observed_cube

    # -----------------------------------------------------------------

    @property
    def has_total_bolometric_luminosity_cube_faceon(self):
        return self.total_simulations.has_faceon_observed_cube

    # -----------------------------------------------------------------

    @property
    def total_bolometric_luminosity_cube_edgeon(self):
        return self.total_simulations.edgeon_observed_cube

    # -----------------------------------------------------------------

    @property
    def has_total_bolometric_luminosity_cube_edgeon(self):
        return self.total_simulations.has_edgeon_observed_cube

    # -----------------------------------------------------------------

    @property
    def total_intrinsic_stellar_luminosity_cube_earth(self):
        return self.total_simulations.intrinsic_cube

    # -----------------------------------------------------------------

    @property
    def has_total_intrinsic_stellar_luminosity_cube_earth(self):
        return self.total_simulations.has_intrinsic_cube

    # -----------------------------------------------------------------

    @property
    def total_intrinsic_stellar_luminosity_cube_faceon(self):
        return self.total_simulations.faceon_intrinsic_cube

    # -----------------------------------------------------------------

    @property
    def has_total_intrinsic_stellar_luminosity_cube_faceon(self):
        return self.total_simulations.has_faceon_intrinsic_cube

    # -----------------------------------------------------------------

    @property
    def total_intrinsic_stellar_luminosity_cube_edgeon(self):
        return self.total_simulations.edgeon_intrinsic_cube

    # -----------------------------------------------------------------

    @property
    def has_total_intrinsic_stellar_luminosity_cube_edgeon(self):
        return self.total_simulations.has_edgeon_intrinsic_cube

    # -----------------------------------------------------------------

    @property
    def total_observed_stellar_luminosity_cube_earth(self):
        return self.total_simulations.observed_stellar_cube

    # -----------------------------------------------------------------

    @property
    def has_total_observed_stellar_luminosity_cube_earth(self):
        return self.total_simulations.has_observed_stellar_cube

    # -----------------------------------------------------------------

    @property
    def total_observed_stellar_luminosity_cube_faceon(self):
        return self.total_simulations.faceon_observed_stellar_cube

    # -----------------------------------------------------------------

    @property
    def has_total_observed_stellar_luminosity_cube_faceon(self):
        return self.total_simulations.has_faceon_observed_stellar_cube

    # -----------------------------------------------------------------

    @property
    def total_observed_stellar_luminosity_cube_edgeon(self):
        return self.total_simulations.edgeon_observed_stellar_cube

    # -----------------------------------------------------------------

    @property
    def has_total_observed_stellar_luminosity_cube_edgeon(self):
        return self.total_simulations.has_edgeon_observed_stellar_cube

    # -----------------------------------------------------------------

    @property
    def total_diffuse_dust_luminosity_cube_earth(self):
        return self.total_simulations.observed_diffuse_dust_cube

    # -----------------------------------------------------------------

    @property
    def has_total_diffuse_dust_luminosity_cube_earth(self):
        return self.total_simulations.has_observed_diffuse_dust_cube

    # -----------------------------------------------------------------

    @property
    def total_diffuse_dust_luminosity_cube_faceon(self):
        return self.total_simulations.faceon_observed_diffuse_dust_cube

    # -----------------------------------------------------------------

    @property
    def has_total_diffuse_dust_luminosity_cube_faceon(self):
        return self.total_simulations.has_faceon_observed_diffuse_dust_cube

    # -----------------------------------------------------------------

    @property
    def total_diffuse_dust_luminosity_cube_edgeon(self):
        return self.total_simulations.edgeon_observed_diffuse_dust_cube

    # -----------------------------------------------------------------

    @property
    def has_total_diffuse_dust_luminosity_cube_edgeon(self):
        return self.total_simulations.has_edgeon_observed_diffuse_dust_cube

    # -----------------------------------------------------------------

    @property
    def total_dust_luminosity_cube_earth(self):
        return self.total_simulations.observed_dust_cube

    # -----------------------------------------------------------------

    @property
    def has_total_dust_luminosity_cube_earth(self):
        return self.total_simulations.has_observed_dust_cube

    # -----------------------------------------------------------------

    @property
    def total_dust_luminosity_cube_faceon(self):
        return self.total_simulations.faceon_observed_dust_cube

    # -----------------------------------------------------------------

    @property
    def has_total_dust_luminosity_cube_faceon(self):
        return self.total_simulations.has_faceon_observed_dust_cube

    # -----------------------------------------------------------------

    @property
    def total_dust_luminosity_cube_edgeon(self):
        return self.total_simulations.edgeon_observed_dust_cube

    # -----------------------------------------------------------------

    @property
    def has_total_dust_luminosity_cube_edgeon(self):
        return self.total_simulations.has_edgeon_observed_dust_cube

    # -----------------------------------------------------------------

    @property
    def total_scattered_stellar_luminosity_cube_earth(self):
        return self.total_simulations.observed_cube_scattered

    # -----------------------------------------------------------------

    @property
    def has_total_scattered_stellar_luminosity_cube_earth(self):
        return self.total_simulations.has_full_cube

    # -----------------------------------------------------------------

    @property
    def total_scattered_stellar_luminosity_cube_faceon(self):
        return self.total_simulations.faceon_observed_cube_scattered

    # -----------------------------------------------------------------

    @property
    def has_total_scattered_stellar_luminosity_cube_faceon(self):
        return self.total_simulations.has_full_cube_faceon

    # -----------------------------------------------------------------

    @property
    def total_scattered_stellar_luminosity_cube_edgeon(self):
        return self.total_simulations.edgeon_observed_cube_scattered

    # -----------------------------------------------------------------

    @property
    def has_total_scattered_stellar_luminosity_cube_edgeon(self):
        return self.total_simulations.has_full_cube_edgeon

    # -----------------------------------------------------------------

    @property
    def total_absorbed_diffuse_stellar_sed_earth(self):
        return self.total_simulations.observed_sed_absorbed

    # -----------------------------------------------------------------

    @property
    def total_absorbed_diffuse_stellar_luminosity_cube_earth(self):
        return self.total_simulations.observed_cube_absorbed

    # -----------------------------------------------------------------

    @property
    def has_total_absorbed_diffuse_stellar_sed_earth(self):
        return self.total_simulations.has_observed_sed_absorbed

    # -----------------------------------------------------------------

    @property
    def has_total_absorbed_diffuse_stellar_luminosity_cube_earth(self):
        return self.total_simulations.has_observed_cube_absorbed

    # -----------------------------------------------------------------

    @property
    def total_absorbed_diffuse_stellar_sed_faceon(self):
        return self.total_simulations.faceon_observed_sed_absorbed

    # -----------------------------------------------------------------

    @property
    def total_absorbed_diffuse_stellar_luminosity_cube_faceon(self):
        return self.total_simulations.faceon_observed_cube_absorbed

    # -----------------------------------------------------------------

    @property
    def has_total_absorbed_diffuse_stellar_sed_faceon(self):
        return self.total_simulations.has_faceon_observed_sed_absorbed

    # -----------------------------------------------------------------

    @property
    def has_total_absorbed_diffuse_stellar_luminosity_cube_faceon(self):
        return self.total_simulations.has_faceon_observed_cube_absorbed

    # -----------------------------------------------------------------

    @property
    def total_absorbed_diffuse_stellar_sed_edgeon(self):
        return self.total_simulations.edgeon_observed_sed_absorbed

    # -----------------------------------------------------------------

    @property
    def total_absorbed_diffuse_stellar_luminosity_cube_edgeon(self):
        return self.total_simulations.edgeon_observed_cube_absorbed

    # -----------------------------------------------------------------

    @property
    def has_total_absorbed_diffuse_stellar_sed_edgeon(self):
        return self.total_simulations.has_edgeon_observed_sed_absorbed

    # -----------------------------------------------------------------

    @property
    def has_total_absorbed_diffuse_stellar_luminosity_cube_edgeon(self):
        return self.total_simulations.has_edgeon_observed_cube_absorbed

    # -----------------------------------------------------------------

    @property
    def total_attenuated_stellar_luminosity_cube_earth(self):
        return self.total_simulations.observed_cube_attenuated

    # -----------------------------------------------------------------

    @property
    def has_total_attenuated_stellar_luminosity_cube_earth(self):
        return self.total_simulations.has_observed_cube_attenuated

    # -----------------------------------------------------------------

    @property
    def total_attenuated_stellar_luminosity_cube_faceon(self):
        return self.total_simulations.faceon_observed_cube_attenuated

    # -----------------------------------------------------------------

    @property
    def has_total_attenuated_stellar_luminosity_cube_faceon(self):
        return self.total_simulations.has_faceon_observed_cube_attenuated

    # -----------------------------------------------------------------

    @property
    def total_attenuated_stellar_luminosity_cube_edgeon(self):
        return self.total_simulations.edgeon_observed_cube_attenuated

    # -----------------------------------------------------------------

    @property
    def has_total_attenuated_stellar_luminosity_cube_edgeon(self):
        return self.total_simulations.has_edgeon_observed_cube_attenuated

    # -----------------------------------------------------------------

    @property
    def total_direct_stellar_luminosity_cube_earth(self):
        return self.total_simulations.observed_cube_direct

    # -----------------------------------------------------------------

    @property
    def has_total_direct_stellar_luminosity_cube_earth(self):
        return self.total_simulations.has_full_cube

    # -----------------------------------------------------------------

    @property
    def total_direct_stellar_luminosity_cube_faceon(self):
        return self.total_simulations.faceon_observed_cube_direct

    # -----------------------------------------------------------------

    @property
    def has_total_direct_stellar_luminosity_cube_faceon(self):
        return self.total_simulations.has_full_cube_faceon

    # -----------------------------------------------------------------

    @property
    def total_direct_stellar_luminosity_cube_edgeon(self):
        return self.total_simulations.edgeon_observed_cube_direct

    # -----------------------------------------------------------------

    @property
    def has_total_direct_stellar_luminosity_cube_edgeon(self):
        return self.total_simulations.has_full_cube_edgeon

    # -----------------------------------------------------------------
    # BULGE CUBES
    # -----------------------------------------------------------------

    @property
    def bulge_bolometric_luminosity_cube_earth(self):
        return self.bulge_simulations.observed_cube

    # -----------------------------------------------------------------

    @property
    def bulge_bolometric_luminosity_cube_faceon(self):
        return self.bulge_simulations.faceon_observed_cube

    # -----------------------------------------------------------------

    @property
    def bulge_bolometric_luminosity_cube_edgeon(self):
        return self.bulge_simulations.edgeon_observed_cube

    # -----------------------------------------------------------------

    @property
    def bulge_intrinsic_stellar_luminosity_cube_earth(self):
        return self.bulge_simulations.intrinsic_stellar_cube

    # -----------------------------------------------------------------

    @property
    def bulge_intrinsic_stellar_luminosity_cube_faceon(self):
        return self.bulge_simulations.faceon_intrinsic_stellar_cube

    # -----------------------------------------------------------------

    @property
    def bulge_intrinsic_stellar_luminosity_cube_edgeon(self):
        return self.bulge_simulations.edgeon_intrinsic_stellar_cube

    # -----------------------------------------------------------------

    @property
    def bulge_observed_stellar_luminosity_cube_earth(self):
        return self.bulge_simulations.observed_stellar_cube

    # -----------------------------------------------------------------

    @property
    def has_bulge_observed_stellar_luminosity_cube_earth(self):
        return self.bulge_simulations.has_observed_stellar_cube

    # -----------------------------------------------------------------

    @property
    def bulge_observed_stellar_luminosity_cube_faceon(self):
        return self.bulge_simulations.faceon_observed_stellar_cube

    # -----------------------------------------------------------------

    @property
    def has_bulge_observed_stellar_luminosity_cube_faceon(self):
        return self.bulge_simulations.has_faceon_observed_stellar_cube

    # -----------------------------------------------------------------

    @property
    def bulge_observed_stellar_luminosity_cube_edgeon(self):
        return self.bulge_simulations.edgeon_observed_stellar_cube

    # -----------------------------------------------------------------

    @property
    def has_bulge_observed_stellar_luminosity_cube_edgeon(self):
        return self.bulge_simulations.has_edgeon_observed_stellar_cube

    # -----------------------------------------------------------------

    @property
    def bulge_direct_stellar_luminosity_cube_earth(self):
        return self.bulge_simulations.observed_cube_direct

    # -----------------------------------------------------------------

    @property
    def has_bulge_direct_stellar_luminosity_cube_earth(self):
        return self.bulge_simulations.has_full_cube

    # -----------------------------------------------------------------

    @property
    def bulge_direct_stellar_luminosity_cube_faceon(self):
        return self.bulge_simulations.faceon_observed_cube_direct

    # -----------------------------------------------------------------

    @property
    def has_bulge_direct_stellar_luminosity_cube_faceon(self):
        return self.bulge_simulations.has_full_cube_faceon

    # -----------------------------------------------------------------

    @property
    def bulge_direct_stellar_luminosity_cube_edgeon(self):
        return self.bulge_simulations.edgeon_observed_cube_direct

    # -----------------------------------------------------------------

    @property
    def has_bulge_direct_stellar_luminosity_cube_edgeon(self):
        return self.bulge_simulations.has_full_cube_edgeon

    # -----------------------------------------------------------------

    @property
    def bulge_dust_luminosity_cube_earth(self):
        return self.bulge_simulations.observed_dust_cube

    # -----------------------------------------------------------------

    @property
    def has_bulge_dust_luminosity_cube(self):
        return self.bulge_simulations.has_observed_dust_cube

    # -----------------------------------------------------------------

    @property
    def bulge_dust_luminosity_cube_faceon(self):
        return self.bulge_simulations.faceon_observed_dust_cube

    # -----------------------------------------------------------------

    @property
    def has_bulge_dust_luminosity_cube_faceon(self):
        return self.bulge_simulations.has_faceon_observed_dust_cube

    # -----------------------------------------------------------------

    @property
    def bulge_dust_luminosity_cube_edgeon(self):
        return self.bulge_simulations.edgeon_observed_dust_cube

    # -----------------------------------------------------------------

    @property
    def has_bulge_dust_luminosity_cube_edgeon(self):
        return self.bulge_simulations.has_edgeon_observed_dust_cube

    # -----------------------------------------------------------------

    @property
    def bulge_absorbed_diffuse_stellar_luminosity_cube_earth(self):
        return self.bulge_simulations.observed_cube_absorbed

    # -----------------------------------------------------------------

    @property
    def bulge_absorbed_diffuse_stellar_luminosity_cube_faceon(self):
        return self.bulge_simulations.faceon_observed_cube_absorbed

    # -----------------------------------------------------------------

    @property
    def bulge_absorbed_diffuse_stellar_luminosity_cube_edgeon(self):
        return self.bulge_simulations.edgeon_observed_cube_absorbed

    # -----------------------------------------------------------------
    # DISK CUBES
    # -----------------------------------------------------------------

    @property
    def disk_bolometric_luminosity_cube_earth(self):
        return self.disk_simulations.observed_cube

    # -----------------------------------------------------------------

    @property
    def disk_bolometric_luminosity_cube_faceon(self):
        return self.disk_simulations.faceon_observed_cube

    # -----------------------------------------------------------------

    @property
    def disk_bolometric_luminosity_cube_edgeon(self):
        return self.disk_simulations.edgeon_observed_cube

    # -----------------------------------------------------------------

    @property
    def disk_intrinsic_stellar_luminosity_cube_earth(self):
        return self.disk_simulations.intrinsic_stellar_cube

    # -----------------------------------------------------------------

    @property
    def disk_intrinsic_stellar_luminosity_cube_faceon(self):
        return self.disk_simulations.faceon_intrinsic_stellar_cube

    # -----------------------------------------------------------------

    @property
    def disk_intrinsic_stellar_luminosity_cube_edgeon(self):
        return self.disk_simulations.edgeon_intrinsic_stellar_cube

    # -----------------------------------------------------------------

    @property
    def disk_observed_stellar_luminosity_cube_earth(self):
        return self.disk_simulations.observed_stellar_cube

    # -----------------------------------------------------------------

    @property
    def has_disk_observed_stellar_luminosity_cube_earth(self):
        return self.disk_simulations.has_observed_stellar_cube

    # -----------------------------------------------------------------

    @property
    def disk_observed_stellar_luminosity_cube_faceon(self):
        return self.disk_simulations.faceon_observed_stellar_cube

    # -----------------------------------------------------------------

    @property
    def has_disk_observed_stellar_luminosity_cube_faceon(self):
        return self.disk_simulations.has_faceon_observed_stellar_cube

    # -----------------------------------------------------------------

    @property
    def disk_observed_stellar_luminosity_cube_edgeon(self):
        return self.disk_simulations.edgeon_observed_stellar_cube

    # -----------------------------------------------------------------

    @property
    def has_disk_observed_stellar_luminosity_cube_edgeon(self):
        return self.disk_simulations.has_edgeon_observed_stellar_cube

    # -----------------------------------------------------------------

    @property
    def disk_direct_stellar_luminosity_cube_earth(self):
        return self.disk_simulations.observed_cube_direct

    # -----------------------------------------------------------------

    @property
    def has_disk_direct_stellar_luminosity_cube_earth(self):
        return self.disk_simulations.has_full_cube

    # -----------------------------------------------------------------

    @property
    def disk_direct_stellar_luminosity_cube_faceon(self):
        return self.disk_simulations.faceon_observed_cube_direct

    # -----------------------------------------------------------------

    @property
    def has_disk_direct_stellar_luminosity_cube_faceon(self):
        return self.disk_simulations.has_full_cube_faceon

    # -----------------------------------------------------------------

    @property
    def disk_direct_stellar_luminosity_cube_edgeon(self):
        return self.disk_simulations.edgeon_observed_cube_direct

    # -----------------------------------------------------------------

    @property
    def has_disk_direct_stellar_luminosity_cube_edgeon(self):
        return self.disk_simulations.has_full_cube_edgeon

    # -----------------------------------------------------------------

    @property
    def old_disk_direct_stellar_sed(self):
        return self.old_disk_direct_stellar_sed_earth

    # -----------------------------------------------------------------

    @property
    def has_old_disk_direct_stellar_sed(self):
        return self.has_old_disk_direct_stellar_sed_earth

    # -----------------------------------------------------------------

    @property
    def old_disk_direct_stellar_sed_earth(self):
        return self.disk_simulations.observed_sed_direct

    # -----------------------------------------------------------------

    @property
    def has_old_disk_direct_stellar_sed_earth(self):
        return self.disk_simulations.has_direct_sed

    # -----------------------------------------------------------------

    @property
    def old_disk_direct_stellar_sed_faceon(self):
        return self.disk_simulations.faceon_observed_sed_direct

    # -----------------------------------------------------------------

    @property
    def has_old_disk_direct_stellar_sed_faceon(self):
        return self.disk_simulations.has_direct_sed_faceon

    # -----------------------------------------------------------------

    @property
    def old_disk_direct_stellar_sed_edgeon(self):
        return self.disk_simulations.edgeon_observed_sed_direct

    # -----------------------------------------------------------------

    @property
    def has_old_disk_direct_stellar_sed_edgeon(self):
        return self.disk_simulations.has_direct_sed_edgeon

    # -----------------------------------------------------------------

    @property
    def disk_dust_luminosity_cube_earth(self):
        return self.disk_simulations.observed_dust_cube

    # -----------------------------------------------------------------

    @property
    def has_disk_dust_luminosity_cube_earth(self):
        return self.disk_simulations.has_observed_dust_cube

    # -----------------------------------------------------------------

    @property
    def disk_dust_luminosity_cube_faceon(self):
        return self.disk_simulations.faceon_observed_dust_cube

    # -----------------------------------------------------------------

    @property
    def has_disk_dust_luminosity_cube_faceon(self):
        return self.disk_simulations.has_faceon_observed_dust_cube

    # -----------------------------------------------------------------

    @property
    def disk_dust_luminosity_cube_edgeon(self):
        return self.disk_simulations.edgeon_observed_dust_cube

    # -----------------------------------------------------------------

    @property
    def has_disk_dust_luminosity_cube_edgeon(self):
        return self.disk_simulations.has_edgeon_observed_dust_cube

    # -----------------------------------------------------------------

    @property
    def disk_absorbed_diffuse_stellar_luminosity_cube_earth(self):
        return self.disk_simulations.observed_cube_absorbed

    # -----------------------------------------------------------------

    @property
    def disk_absorbed_diffuse_stellar_luminosity_cube_faceon(self):
        return self.disk_simulations.faceon_observed_cube_absorbed

    # -----------------------------------------------------------------

    @property
    def disk_absorbed_diffuse_stellar_luminosity_cube_edgeon(self):
        return self.disk_simulations.edgeon_observed_cube_absorbed

    # -----------------------------------------------------------------
    # OLD CUBES
    # -----------------------------------------------------------------

    @property
    def old_bolometric_luminosity_cube_earth(self):
        return self.old_simulations.observed_cube

    # -----------------------------------------------------------------

    @property
    def old_bolometric_luminosity_cube_faceon(self):
        return self.old_simulations.faceon_observed_cube

    # -----------------------------------------------------------------

    @property
    def old_bolometric_luminosity_cube_edgeon(self):
        return self.old_simulations.edgeon_oberved_cube

    # -----------------------------------------------------------------

    @property
    def old_intrinsic_stellar_luminosity_cube_earth(self):
        return self.old_simulations.intrinsic_stellar_cube

    # -----------------------------------------------------------------

    @property
    def old_intrinsic_stellar_luminosity_cube_faceon(self):
        return self.old_simulations.faceon_intrinsic_stellar_cube

    # -----------------------------------------------------------------

    @property
    def old_intrinsic_stellar_luminosity_cube_edgeon(self):
        return self.old_simulations.edgeon_intrinsic_stellar_cube

    # -----------------------------------------------------------------

    @property
    def old_observed_stellar_luminosity_cube_earth(self):
        return self.old_simulations.observed_stellar_cube

    # -----------------------------------------------------------------

    @property
    def old_observed_stellar_luminosity_cube_faceon(self):
        return self.old_simulations.faceon_observed_stellar_cube

    # -----------------------------------------------------------------

    @property
    def old_observed_stellar_luminosity_cube_edgeon(self):
        return self.old_simulations.edgeon_observed_stellar_cube

    # -----------------------------------------------------------------

    @property
    def old_direct_stellar_luminosity_cube_earth(self):
        return self.old_simulations.observed_cube_direct

    # -----------------------------------------------------------------

    @property
    def old_direct_stellar_luminosity_cube_faceon(self):
        return self.old_simulations.faceon_observed_cube_direct

    # -----------------------------------------------------------------

    @property
    def old_direct_stellar_luminosity_cube_edgeon(self):
        return self.old_simulations.edgeon_observed_cube_direct

    # -----------------------------------------------------------------

    @property
    def old_dust_luminosity_cube_earth(self):
        return self.old_simulations.observed_dust_cube

    # -----------------------------------------------------------------

    @property
    def has_old_dust_luminosity_cube_earth(self):
        return self.old_simulations.has_observed_dust_cube

    # -----------------------------------------------------------------

    @property
    def old_dust_luminosity_cube_faceon(self):
        return self.old_simulations.faceon_observed_dust_cube

    # -----------------------------------------------------------------

    @property
    def has_old_dust_luminosity_cube_faceon(self):
        return self.old_simulations.has_faceon_observed_dust_cube

    # -----------------------------------------------------------------

    @property
    def old_dust_luminosity_cube_edgeon(self):
        return self.old_simulations.edgeon_observed_dust_cube

    # -----------------------------------------------------------------

    @property
    def has_old_dust_luminosity_cube_edgeon(self):
        return self.old_simulations.has_edgeon_observed_dust_cube

    # -----------------------------------------------------------------

    @property
    def old_absorbed_diffuse_stellar_sed_earth(self):
        return self.old_simulations.observed_sed_absorbed

    # -----------------------------------------------------------------

    @property
    def old_absorbed_diffuse_stellar_luminosity_cube_earth(self):
        return self.old_simulations.observed_cube_absorbed

    # -----------------------------------------------------------------

    @property
    def has_old_absorbed_diffuse_stellar_sed_earth(self):
        return self.old_simulations.has_observed_sed_absorbed

    # -----------------------------------------------------------------

    @property
    def has_old_absorbed_diffuse_stellar_luminosity_cube_earth(self):
        return self.old_simulations.has_observed_cube_absorbed

    # -----------------------------------------------------------------

    @property
    def old_absorbed_diffuse_stellar_sed_faceon(self):
        return self.old_simulations.faceon_observed_sed_absorbed

    # -----------------------------------------------------------------

    @property
    def old_absorbed_diffuse_stellar_luminosity_cube_faceon(self):
        return self.old_simulations.faceon_observed_cube_absorbed

    # -----------------------------------------------------------------

    @property
    def has_old_absorbed_diffuse_stellar_sed_faceon(self):
        return self.old_simulations.has_faceon_observed_sed_absorbed

    # -----------------------------------------------------------------

    @property
    def has_old_absorbed_diffuse_stellar_luminosity_cube_faceon(self):
        return self.old_simulations.has_faceon_observed_cube_absorbed

    # -----------------------------------------------------------------

    @property
    def old_absorbed_diffuse_stellar_sed_edgeon(self):
        return self.old_simulations.edgeon_observed_sed_absorbed

    # -----------------------------------------------------------------

    @property
    def old_absorbed_diffuse_stellar_luminosity_cube_edgeon(self):
        return self.old_simulations.edgeon_observed_cube_absorbed

    # -----------------------------------------------------------------

    @property
    def has_old_absorbed_diffuse_stellar_sed_edgeon(self):
        return self.old_simulations.has_edgeon_observed_sed_absorbed

    # -----------------------------------------------------------------

    @property
    def has_old_absorbed_diffuse_stellar_luminosity_cube_edgeon(self):
        return self.old_simulations.has_edgeon_observed_cube_absorbed

    # -----------------------------------------------------------------
    # YOUNG CUBES
    # -----------------------------------------------------------------

    @property
    def young_bolometric_luminosity_cube_earth(self):
        return self.young_simulations.observed_cube

    # -----------------------------------------------------------------

    @property
    def young_bolometric_luminosity_cube_faceon(self):
        return self.young_simulations.faceon_observed_cube

    # -----------------------------------------------------------------

    @property
    def young_bolometric_luminosity_cube_egeon(self):
        return self.young_simulations.edgeon_observed_cube

    # -----------------------------------------------------------------

    @property
    def young_intrinsic_stellar_luminosity_cube_earth(self):
        return self.young_simulations.intrinsic_stellar_cube

    # -----------------------------------------------------------------

    @property
    def young_intrinsic_stellar_luminosity_cube_faceon(self):
        return self.young_simulations.faceon_intrinsic_stellar_cube

    # -----------------------------------------------------------------

    @property
    def young_intrinsic_stellar_luminosity_cube_edgeon(self):
        return self.young_simulations.edgeon_intrinsic_stellar_cube

    # -----------------------------------------------------------------

    @property
    def young_observed_stellar_luminosity_cube_earth(self):
        return self.young_simulations.observed_stellar_cube

    # -----------------------------------------------------------------

    @property
    def has_young_observed_stellar_luminosity_cube_earth(self):
        return self.young_simulations.has_observed_stellar_cube

    # -----------------------------------------------------------------

    @property
    def young_observed_stellar_luminosity_cube_faceon(self):
        return self.young_simulations.faceon_observed_stellar_cube

    # -----------------------------------------------------------------

    @property
    def has_young_observed_stellar_luminosity_cube_faceon(self):
        return self.young_simulations.has_faceon_observed_stellar_cube

    # -----------------------------------------------------------------

    @property
    def young_observed_stellar_luminosity_cube_edgeon(self):
        return self.young_simulations.edgeon_observed_stellar_cube

    # -----------------------------------------------------------------

    @property
    def has_young_observed_stellar_luminosity_cube_edgeon(self):
        return self.young_simulations.has_edgeon_observed_stellar_cube

    # -----------------------------------------------------------------

    @property
    def young_direct_stellar_luminosity_cube_earth(self):
        return self.young_simulations.observed_cube_direct

    # -----------------------------------------------------------------

    @property
    def has_young_direct_stellar_luminosity_cube_earth(self):
        return self.young_simulations.has_full_cube

    # -----------------------------------------------------------------

    @property
    def young_direct_stellar_luminosity_cube_faceon(self):
        return self.young_simulations.faceon_observed_cube_direct

    # -----------------------------------------------------------------

    @property
    def has_young_direct_stellar_luminosity_cube_faceon(self):
        return self.young_simulations.has_full_cube_faceon

    # -----------------------------------------------------------------

    @property
    def young_direct_stellar_luminosity_cube_edgeon(self):
        return self.young_simulations.edgeon_observed_cube_direct

    # -----------------------------------------------------------------

    @property
    def has_young_direct_stellar_luminosity_cube_edgeon(self):
        return self.young_simulations.has_full_cube_edgeon

    # -----------------------------------------------------------------

    @property
    def young_direct_stellar_sed(self):
        return self.young_direct_stellar_sed_earth

    # -----------------------------------------------------------------

    @property
    def has_young_direct_stellar_sed(self):
        return self.has_young_direct_stellar_sed_earth

    # -----------------------------------------------------------------

    @property
    def young_direct_stellar_sed_earth(self):
        return self.young_simulations.observed_sed_direct

    # -----------------------------------------------------------------

    @property
    def has_young_direct_stellar_sed_earth(self):
        return self.young_simulations.has_direct_sed

    # -----------------------------------------------------------------

    @property
    def young_direct_stellar_sed_faceon(self):
        return self.young_simulations.faceon_observed_sed_direct

    # -----------------------------------------------------------------

    @property
    def has_young_direct_stellar_sed_faceon(self):
        return self.young_simulations.has_direct_sed_faceon

    # -----------------------------------------------------------------

    @property
    def young_direct_stellar_sed_edgeon(self):
        return self.young_simulations.edgeon_observed_sed_direct

    # -----------------------------------------------------------------

    @property
    def has_young_direct_stellar_sed_edgeon(self):
        return self.young_simulations.has_direct_sed_edgeon

    # -----------------------------------------------------------------

    @property
    def young_dust_luminosity_cube_earth(self):
        return self.young_simulations.observed_dust_cube

    # -----------------------------------------------------------------

    @property
    def has_young_dust_luminosity_cube_earth(self):
        return self.young_simulations.has_observed_dust_cube

    # -----------------------------------------------------------------

    @property
    def young_dust_luminosity_cube_faceon(self):
        return self.young_simulations.faceon_observed_dust_cube

    # -----------------------------------------------------------------

    @property
    def has_young_dust_luminosity_cube_faceon(self):
        return self.young_simulations.has_faceon_observed_dust_cube

    # -----------------------------------------------------------------

    @property
    def young_dust_luminosity_cube_edgeon(self):
        return self.young_simulations.edgeon_observed_dust_cube

    # -----------------------------------------------------------------

    @property
    def has_young_dust_luminosity_cube_edgeon(self):
        return self.young_simulations.has_edgeon_observed_dust_cube

    # -----------------------------------------------------------------

    @property
    def young_absorbed_diffuse_stellar_sed_earth(self):
        return self.young_simulations.observed_sed_absorbed

    # -----------------------------------------------------------------

    @property
    def young_absorbed_diffuse_stellar_luminosity_cube_earth(self):
        return self.young_simulations.observed_cube_absorbed

    # -----------------------------------------------------------------

    @property
    def has_young_absorbed_diffuse_stellar_sed_earth(self):
        return self.young_simulations.has_observed_sed_absorbed

    # -----------------------------------------------------------------

    @property
    def has_young_absorbed_diffuse_stellar_luminosity_cube_earth(self):
        return self.young_simulations.has_observed_cube_absorbed

    # -----------------------------------------------------------------

    @property
    def young_absorbed_diffuse_stellar_sed_faceon(self):
        return self.young_simulations.faceon_observed_sed_absorbed

    # -----------------------------------------------------------------

    @property
    def young_absorbed_diffuse_stellar_luminosity_cube_faceon(self):
        return self.young_simulations.faceon_observed_cube_absorbed

    # -----------------------------------------------------------------

    @property
    def has_young_absorbed_diffuse_stellar_sed_faceon(self):
        return self.young_simulations.has_faceon_observed_cube_absorbed

    # -----------------------------------------------------------------

    @property
    def has_young_absorbed_diffuse_stellar_luminosity_cube_faceon(self):
        return self.young_simulations.has_faceon_observed_cube_absorbed

    # -----------------------------------------------------------------

    @property
    def young_absorbed_diffuse_stellar_sed_edgeon(self):
        return self.young_simulations.edgeon_observed_sed_absorbed

    # -----------------------------------------------------------------

    @property
    def young_absorbed_diffuse_stellar_luminosity_cube_edgeon(self):
        return self.young_simulations.edgeon_observed_cube_absorbed

    # -----------------------------------------------------------------

    @property
    def has_young_absorbed_diffuse_stellar_sed_edgeon(self):
        return self.young_simulations.has_edgeon_observed_sed_absorbed

    # -----------------------------------------------------------------

    @property
    def has_young_absorbed_diffuse_stellar_luminosity_cube_edgeon(self):
        return self.young_simulations.has_edgeon_observed_cube_absorbed

    # -----------------------------------------------------------------
    # SFR CUBES
    # -----------------------------------------------------------------

    @property
    def sfr_bolometric_luminosity_cube_earth(self):
        return self.sfr_simulations.observed_cube

    # -----------------------------------------------------------------

    @property
    def sfr_bolometric_luminosity_cube_faceon(self):
        return self.sfr_simulations.faceon_observed_cube

    # -----------------------------------------------------------------

    @property
    def sfr_bolometric_luminosity_cube_edgeon(self):
        return self.sfr_simulations.edgeon_observed_cube

    # -----------------------------------------------------------------

    @property
    def sfr_intrinsic_stellar_luminosity_cube_earth(self):
        return self.sfr_simulations.intrinsic_stellar_cube

    # -----------------------------------------------------------------

    @property
    def sfr_intrinsic_stellar_luminosity_cube_faceon(self):
        return self.sfr_simulations.faceon_intrinsic_stellar_cube

    # -----------------------------------------------------------------

    @property
    def sfr_intrinsic_stellar_luminosity_cube_edgeon(self):
        return self.sfr_simulations.edgeon_intrinsic_stellar_cube

    # -----------------------------------------------------------------

    @property
    def sfr_observed_stellar_luminosity_cube_earth(self):
        return self.sfr_simulations.observed_stellar_cube

    # -----------------------------------------------------------------

    @property
    def has_sfr_observed_stellar_luminosity_cube_earth(self):
        return self.sfr_simulations.has_observed_stellar_cube

    # -----------------------------------------------------------------

    @property
    def sfr_observed_stellar_luminosity_cube_faceon(self):
        return self.sfr_simulations.faceon_observed_stellar_cube

    # -----------------------------------------------------------------

    @property
    def has_sfr_observed_stellar_luminosity_cube_faceon(self):
        return self.sfr_simulations.has_faceon_observed_stellar_cube

    # -----------------------------------------------------------------

    @property
    def sfr_observed_stellar_luminosity_cube_edgeon(self):
        return self.sfr_simulations.edgeon_observed_stellar_cube

    # -----------------------------------------------------------------

    @property
    def has_sfr_observed_stellar_luminosity_cube_edgeon(self):
        return self.sfr_simulations.has_edgeon_observed_stellar_cube

    # -----------------------------------------------------------------

    @property
    def sfr_direct_stellar_luminosity_cube_earth(self):
        return self.sfr_simulations.observed_cube_direct

    # -----------------------------------------------------------------

    @property
    def has_sfr_direct_stellar_luminosity_cube_earth(self):
        return self.sfr_simulations.has_full_cube

    # -----------------------------------------------------------------

    @property
    def sfr_direct_stellar_luminosity_cube_faceon(self):
        return self.sfr_simulations.faceon_observed_cube_direct

    # -----------------------------------------------------------------

    @property
    def has_sfr_direct_stellar_luminosity_cube_faceon(self):
        return self.sfr_simulations.has_full_cube_faceon

    # -----------------------------------------------------------------

    @property
    def sfr_direct_stellar_luminosity_cube_edgeon(self):
        return self.sfr_simulations.edgeon_observed_cube_direct

    # -----------------------------------------------------------------

    @property
    def has_sfr_direct_stellar_luminosity_cube_edgeon(self):
        return self.sfr_simulations.has_full_cube_edgeon

    # -----------------------------------------------------------------

    @property
    def sfr_direct_stellar_sed(self):
        return self.sfr_direct_stellar_sed_earth

    # -----------------------------------------------------------------

    @property
    def has_sfr_direct_stellar_sed(self):
        return self.has_sfr_direct_stellar_sed_earth

    # -----------------------------------------------------------------

    @property
    def sfr_direct_stellar_sed_earth(self):
        return self.sfr_simulations.observed_sed_direct

    # -----------------------------------------------------------------

    @property
    def has_sfr_direct_stellar_sed_earth(self):
        return self.sfr_simulations.has_direct_sed

    # -----------------------------------------------------------------

    @property
    def sfr_direct_stellar_sed_faceon(self):
        return self.sfr_simulations.faceon_observed_sed_direct

    # -----------------------------------------------------------------

    @property
    def has_sfr_direct_stellar_sed_faceon(self):
        return self.sfr_simulations.has_direct_sed_faceon

    # -----------------------------------------------------------------

    @property
    def sfr_direct_stellar_sed_edgeon(self):
        return self.sfr_simulations.edgeon_observed_sed_direct

    # -----------------------------------------------------------------

    @property
    def has_sfr_direct_stellar_sed_edgeon(self):
        return self.sfr_simulations.has_direct_sed_edgeon

    # -----------------------------------------------------------------

    @property
    def sfr_dust_luminosity_cube_earth(self):
        return self.sfr_simulations.observed_dust_cube

    # -----------------------------------------------------------------

    @property
    def has_sfr_dust_luminosity_cube_earth(self):
        return self.sfr_simulations.has_observed_dust_cube

    # -----------------------------------------------------------------

    @property
    def sfr_dust_luminosity_cube_faceon(self):
        return self.sfr_simulations.faceon_observed_dust_cube

    # -----------------------------------------------------------------

    @property
    def has_sfr_dust_luminosity_cube_faceon(self):
        return self.sfr_simulations.has_faceon_observed_dust_cube

    # -----------------------------------------------------------------

    @property
    def sfr_dust_luminosity_cube_edgeon(self):
        return self.sfr_simulations.edgeon_observed_dust_cube

    # -----------------------------------------------------------------

    @property
    def has_sfr_dust_luminosity_cube_edgeon(self):
        return self.sfr_simulations.has_edgeon_observed_dust_cube

    # -----------------------------------------------------------------

    @property
    def sfr_absorbed_diffuse_stellar_sed_earth(self):
        return self.sfr_simulations.observed_sed_absorbed

    # -----------------------------------------------------------------

    @property
    def sfr_absorbed_diffuse_stellar_luminosity_cube_earth(self):
        return self.sfr_simulations.observed_cube_absorbed

    # -----------------------------------------------------------------

    @property
    def has_sfr_absorbed_diffuse_stellar_sed_earth(self):
        return self.sfr_simulations.has_observed_sed_absorbed

    # -----------------------------------------------------------------

    @property
    def has_sfr_absorbed_diffuse_stellar_luminosity_cube_earth(self):
        return self.sfr_simulations.has_observed_cube_absorbed

    # -----------------------------------------------------------------

    @property
    def sfr_absorbed_diffuse_stellar_sed_faceon(self):
        return self.sfr_simulations.faceon_observed_sed_absorbed

    # -----------------------------------------------------------------

    @property
    def sfr_absorbed_diffuse_stellar_luminosity_cube_faceon(self):
        return self.sfr_simulations.faceon_observed_cube_absorbed

    # -----------------------------------------------------------------

    @property
    def has_sfr_absorbed_diffuse_stellar_sed_faceon(self):
        return self.sfr_simulations.has_faceon_observed_sed_absorbed

    # -----------------------------------------------------------------

    @property
    def has_sfr_absorbed_diffuse_stellar_luminosity_cube_faceon(self):
        return self.sfr_simulations.has_faceon_observed_cube_absorbed

    # -----------------------------------------------------------------

    @property
    def sfr_absorbed_diffuse_stellar_sed_edgeon(self):
        return self.sfr_simulations.edgeon_observed_sed_absorbed

    # -----------------------------------------------------------------

    @property
    def sfr_absorbed_diffuse_stellar_luminosity_cube_edgeon(self):
        return self.sfr_simulations.edgeon_observed_cube_absorbed

    # -----------------------------------------------------------------

    @property
    def has_sfr_absorbed_diffuse_stellar_sed_edgeon(self):
        return self.sfr_simulations.has_edgeon_observed_sed_absorbed

    # -----------------------------------------------------------------

    @property
    def has_sfr_absorbed_diffuse_stellar_luminosity_cube_edgeon(self):
        return self.sfr_simulations.has_edgeon_observed_cube_absorbed

    # -----------------------------------------------------------------
    # UNEVOLVED CUBES
    # -----------------------------------------------------------------

    @property
    def unevolved_bolometric_luminosity_cube_earth(self):
        return self.unevolved_simulations.observed_cube

    # -----------------------------------------------------------------

    @property
    def unevolved_bolometric_luminosity_cube_faceon(self):
        return self.unevolved_simulations.faceon_observed_cube

    # -----------------------------------------------------------------

    @property
    def unevolved_bolometric_luminosity_cube_edgeon(self):
        return self.unevolved_simulations.edgeon_observed_cube

    # -----------------------------------------------------------------

    @property
    def unevolved_intrinsic_stellar_luminosity_cube_earth(self):
        return self.unevolved_simulations.intrinsic_stellar_cube

    # -----------------------------------------------------------------

    @property
    def unevolved_intrinsic_stellar_luminosity_cube_faceon(self):
        return self.unevolved_simulations.faceon_intrinsic_stellar_cube

    # -----------------------------------------------------------------

    @property
    def unevolved_intrinsic_stellar_luminosity_cube_edgeon(self):
        return self.unevolved_simulations.edgeon_intrinsic_stellar_cube

    # -----------------------------------------------------------------

    @property
    def unevolved_observed_stellar_luminosity_cube_earth(self):
        return self.unevolved_simulations.observed_stellar_cube

    # -----------------------------------------------------------------

    @property
    def has_unevolved_observed_stellar_luminosity_cube_earth(self):
        return self.unevolved_simulations.has_observed_stellar_cube

    # -----------------------------------------------------------------

    @property
    def unevolved_observed_stellar_luminosity_cube_faceon(self):
        return self.unevolved_simulations.faceon_observed_stellar_cube

    # -----------------------------------------------------------------

    @property
    def has_unevolved_observed_stellar_luminosity_cube_faceon(self):
        return self.unevolved_simulations.has_faceon_observed_stellar_cube

    # -----------------------------------------------------------------

    @property
    def unevolved_observed_stellar_luminosity_cube_edgeon(self):
        return self.unevolved_simulations.edgeon_observed_stellar_cube

    # -----------------------------------------------------------------

    @property
    def has_unevolved_observed_stellar_luminosity_cube_edgeon(self):
        return self.unevolved_simulations.has_edgeon_observed_stellar_cube

    # -----------------------------------------------------------------

    @property
    def unevolved_direct_stellar_luminosity_cube_earth(self):
        return self.unevolved_simulations.observed_cube_direct

    # -----------------------------------------------------------------

    @property
    def has_unevolved_direct_stellar_luminosity_cube_earth(self):
        return self.unevolved_simulations.has_full_cube

    # -----------------------------------------------------------------

    @property
    def unevolved_direct_stellar_luminosity_cube_faceon(self):
        return self.unevolved_simulations.faceon_observed_cube_direct

    # -----------------------------------------------------------------

    @property
    def has_unevolved_direct_stellar_luminosity_cube_faceon(self):
        return self.unevolved_simulations.has_full_cube_faceon

    # -----------------------------------------------------------------

    @property
    def unevolved_direct_stellar_luminosity_cube_edgeon(self):
        return self.unevolved_simulations.edgeon_observed_cube_direct

    # -----------------------------------------------------------------

    @property
    def has_unevolved_direct_stellar_luminosity_cube_edgeon(self):
        return self.unevolved_simulations.has_full_cube_edgeon

    # -----------------------------------------------------------------

    @property
    def unevolved_direct_stellar_sed(self):
        return self.unevolved_direct_stellar_sed_earth

    # -----------------------------------------------------------------

    @property
    def has_unevolved_direct_stellar_sed(self):
        return self.has_unevolved_direct_stellar_sed_earth

    # -----------------------------------------------------------------

    @property
    def unevolved_direct_stellar_sed_earth(self):
        return self.unevolved_simulations.observed_sed_direct

    # -----------------------------------------------------------------

    @property
    def has_unevolved_direct_stellar_sed_earth(self):
        return self.unevolved_simulations.has_direct_sed

    # -----------------------------------------------------------------

    @property
    def unevolved_direct_stellar_sed_faceon(self):
        return self.unevolved_simulations.faceon_observed_sed_direct

    # -----------------------------------------------------------------

    @property
    def has_unevolved_direct_stellar_sed_faceon(self):
        return self.unevolved_simulations.has_direct_sed_faceon

    # -----------------------------------------------------------------

    @property
    def unevolved_direct_stellar_sed_edgeon(self):
        return self.unevolved_simulations.edgeon_observed_sed_direct

    # -----------------------------------------------------------------

    @property
    def has_unevolved_direct_stellar_sed_edgeon(self):
        return self.unevolved_simulations.has_direct_sed_edgeon

    # -----------------------------------------------------------------

    @property
    def unevolved_dust_luminosity_cube_earth(self):
        return self.unevolved_simulations.observed_dust_cube

    # -----------------------------------------------------------------

    @property
    def has_unevolved_dust_luminosity_cube_earth(self):
        return self.unevolved_simulations.has_observed_dust_cube

    # -----------------------------------------------------------------

    @property
    def unevolved_dust_luminosity_cube_faceon(self):
        return self.unevolved_simulations.faceon_observed_dust_cube

    # -----------------------------------------------------------------

    @property
    def has_unevolved_dust_luminosity_cube_faceon(self):
        return self.unevolved_simulations.has_faceon_observed_dust_cube

    # -----------------------------------------------------------------

    @property
    def unevolved_dust_luminosity_cube_edgeon(self):
        return self.unevolved_simulations.edgeon_observed_dust_cube

    # -----------------------------------------------------------------

    @property
    def has_unevolved_dust_luminosity_cube_edgeon(self):
        return self.unevolved_simulations.has_edgeon_observed_dust_cube

    # -----------------------------------------------------------------

    @property
    def unevolved_absorbed_diffuse_stellar_sed_earth(self):
        return self.unevolved_simulations.observed_sed_absorbed

    # -----------------------------------------------------------------

    @property
    def unevolved_absorbed_diffuse_stellar_luminosity_cube_earth(self):
        return self.unevolved_simulations.observed_cube_absorbed

    # -----------------------------------------------------------------

    @property
    def has_unevolved_absorbed_diffuse_stellar_sed_earth(self):
        return self.unevolved_simulations.has_observed_sed_absorbed

    # -----------------------------------------------------------------

    @property
    def has_unevolved_absorbed_diffuse_stellar_luminosity_cube_earth(self):
        return self.unevolved_simulations.has_observed_cube_absorbed

    # -----------------------------------------------------------------

    @property
    def unevolved_absorbed_diffuse_stellar_sed_faceon(self):
        return self.unevolved_simulations.faceon_observed_sed_absorbed

    # -----------------------------------------------------------------

    @property
    def unevolved_absorbed_diffuse_stellar_luminosity_cube_faceon(self):
        return self.unevolved_simulations.faceon_observed_cube_absorbed

    # -----------------------------------------------------------------

    @property
    def has_unevolved_absorbed_diffuse_stellar_sed_faceon(self):
        return self.unevolved_simulations.has_faceon_observed_sed_absorbed

    # -----------------------------------------------------------------

    @property
    def has_unevolved_absorbed_diffuse_stellar_luminosity_cube_faceon(self):
        return self.unevolved_simulations.has_faceon_observed_cube_absorbed

    # -----------------------------------------------------------------

    @property
    def unevolved_absorbed_diffuse_stellar_sed_edgeon(self):
        return self.unevolved_simulations.edgeon_observed_sed_absorbed

    # -----------------------------------------------------------------

    @property
    def unevolved_absorbed_diffuse_stellar_luminosity_cube_edgeon(self):
        return self.unevolved_simulations.edgeon_observed_cube_absorbed

    # -----------------------------------------------------------------

    @property
    def has_unevolved_absorbed_diffuse_stellar_sed_edgeon(self):
        return self.unevolved_simulations.has_edgeon_observed_sed_absorbed

    # -----------------------------------------------------------------

    @property
    def has_unevolved_absorbed_diffuse_stellar_luminosity_cube_edgeon(self):
        return self.unevolved_simulations.has_edgeon_observed_cube_absorbed

    # -----------------------------------------------------------------
    # EXTRA CUBES
    # -----------------------------------------------------------------

    @property
    def extra_bolometric_luminosity_cube_earth(self):
        return self.extra_simulations.observed_cube

    # -----------------------------------------------------------------

    @property
    def extra_bolometric_luminosity_cube_faceon(self):
        return self.extra_simulations.faceon_observed_cube

    # -----------------------------------------------------------------

    @property
    def extra_bolometric_luminosity_cube_egeon(self):
        return self.extra_simulations.edgeon_observed_cube

    # -----------------------------------------------------------------

    @property
    def extra_intrinsic_stellar_luminosity_cube_earth(self):
        return self.extra_simulations.intrinsic_stellar_cube

    # -----------------------------------------------------------------

    @property
    def extra_intrinsic_stellar_luminosity_cube_faceon(self):
        return self.extra_simulations.faceon_intrinsic_stellar_cube

    # -----------------------------------------------------------------

    @property
    def extra_intrinsic_stellar_luminosity_cube_edgeon(self):
        return self.extra_simulations.edgeon_intrinsic_stellar_cube

    # -----------------------------------------------------------------

    @property
    def extra_observed_stellar_luminosity_cube_earth(self):
        return self.extra_simulations.observed_stellar_cube

    # -----------------------------------------------------------------

    @property
    def has_extra_observed_stellar_luminosity_cube_earth(self):
        return self.extra_simulations.has_observed_stellar_cube

    # -----------------------------------------------------------------

    @property
    def extra_observed_stellar_luminosity_cube_faceon(self):
        return self.extra_simulations.faceon_observed_stellar_cube

    # -----------------------------------------------------------------

    @property
    def has_extra_observed_stellar_luminosity_cube_faceon(self):
        return self.extra_simulations.has_faceon_observed_stellar_cube

    # -----------------------------------------------------------------

    @property
    def extra_observed_stellar_luminosity_cube_edgeon(self):
        return self.extra_simulations.edgeon_observed_stellar_cube

    # -----------------------------------------------------------------

    @property
    def has_extra_observed_stellar_luminosity_cube_edgeon(self):
        return self.extra_simulations.has_edgeon_observed_stellar_cube

    # -----------------------------------------------------------------

    @property
    def extra_direct_stellar_luminosity_cube_earth(self):
        return self.extra_simulations.observed_cube_direct

    # -----------------------------------------------------------------

    @property
    def has_extra_direct_stellar_luminosity_cube_earth(self):
        return self.extra_simulations.has_full_cube

    # -----------------------------------------------------------------

    @property
    def extra_direct_stellar_luminosity_cube_faceon(self):
        return self.extra_simulations.faceon_observed_cube_direct

    # -----------------------------------------------------------------

    @property
    def has_extra_direct_stellar_luminosity_cube_faceon(self):
        return self.extra_simulations.has_full_cube_faceon

    # -----------------------------------------------------------------

    @property
    def extra_direct_stellar_luminosity_cube_edgeon(self):
        return self.extra_simulations.edgeon_observed_cube_direct

    # -----------------------------------------------------------------

    @property
    def has_extra_direct_stellar_luminosity_cube_edgeon(self):
        return self.extra_simulations.has_full_cube_edgeon

    # -----------------------------------------------------------------

    @property
    def extra_direct_stellar_sed(self):
        return self.extra_direct_stellar_sed_earth

    # -----------------------------------------------------------------

    @property
    def has_extra_direct_stellar_sed(self):
        return self.has_extra_direct_stellar_sed_earth

    # -----------------------------------------------------------------

    @property
    def extra_direct_stellar_sed_earth(self):
        return self.extra_simulations.observed_sed_direct

    # -----------------------------------------------------------------

    @property
    def has_extra_direct_stellar_sed_earth(self):
        return self.extra_simulations.has_direct_sed

    # -----------------------------------------------------------------

    @property
    def extra_direct_stellar_sed_faceon(self):
        return self.extra_simulations.faceon_observed_sed_direct

    # -----------------------------------------------------------------

    @property
    def has_extra_direct_stellar_sed_faceon(self):
        return self.extra_simulations.has_direct_sed_faceon

    # -----------------------------------------------------------------

    @property
    def extra_direct_stellar_sed_edgeon(self):
        return self.extra_simulations.edgeon_observed_sed_direct

    # -----------------------------------------------------------------

    @property
    def has_extra_direct_stellar_sed_edgeon(self):
        return self.extra_simulations.has_direct_sed_edgeon

    # -----------------------------------------------------------------

    @property
    def extra_dust_luminosity_cube_earth(self):
        return self.extra_simulations.observed_dust_cube

    # -----------------------------------------------------------------

    @property
    def has_extra_dust_luminosity_cube_earth(self):
        return self.extra_simulations.has_observed_dust_cube

    # -----------------------------------------------------------------

    @property
    def extra_dust_luminosity_cube_faceon(self):
        return self.extra_simulations.faceon_observed_dust_cube

    # -----------------------------------------------------------------

    @property
    def has_extra_dust_luminosity_cube_faceon(self):
        return self.extra_simulations.has_faceon_observed_dust_cube

    # -----------------------------------------------------------------

    @property
    def extra_dust_luminosity_cube_edgeon(self):
        return self.extra_simulations.edgeon_observed_dust_cube

    # -----------------------------------------------------------------

    @property
    def has_extra_dust_luminosity_cube_edgeon(self):
        return self.extra_simulations.has_edgeon_observed_dust_cube

    # -----------------------------------------------------------------

    @property
    def extra_absorbed_diffuse_stellar_sed_earth(self):
        return self.extra_simulations.observed_sed_absorbed

    # -----------------------------------------------------------------

    @property
    def extra_absorbed_diffuse_stellar_luminosity_cube_earth(self):
        return self.extra_simulations.observed_cube_absorbed

    # -----------------------------------------------------------------

    @property
    def has_extra_absorbed_diffuse_stellar_sed_earth(self):
        return self.extra_simulations.has_observed_sed_absorbed

    # -----------------------------------------------------------------

    @property
    def has_extra_absorbed_diffuse_stellar_luminosity_cube_earth(self):
        return self.extra_simulations.has_observed_cube_absorbed

    # -----------------------------------------------------------------

    @property
    def extra_absorbed_diffuse_stellar_sed_faceon(self):
        return self.extra_simulations.faceon_observed_sed_absorbed

    # -----------------------------------------------------------------

    @property
    def extra_absorbed_diffuse_stellar_luminosity_cube_faceon(self):
        return self.extra_simulations.faceon_observed_cube_absorbed

    # -----------------------------------------------------------------

    @property
    def has_extra_absorbed_diffuse_stellar_sed_faceon(self):
        return self.extra_simulations.has_faceon_observed_cube_absorbed

    # -----------------------------------------------------------------

    @property
    def has_extra_absorbed_diffuse_stellar_luminosity_cube_faceon(self):
        return self.extra_simulations.has_faceon_observed_cube_absorbed

    # -----------------------------------------------------------------

    @property
    def extra_absorbed_diffuse_stellar_sed_edgeon(self):
        return self.extra_simulations.edgeon_observed_sed_absorbed

    # -----------------------------------------------------------------

    @property
    def extra_absorbed_diffuse_stellar_luminosity_cube_edgeon(self):
        return self.extra_simulations.edgeon_observed_cube_absorbed

    # -----------------------------------------------------------------

    @property
    def has_extra_absorbed_diffuse_stellar_sed_edgeon(self):
        return self.extra_simulations.has_edgeon_observed_sed_absorbed

    # -----------------------------------------------------------------

    @property
    def has_extra_absorbed_diffuse_stellar_luminosity_cube_edgeon(self):
        return self.extra_simulations.has_edgeon_observed_cube_absorbed

    # -----------------------------------------------------------------
    # TOTAL MAPS
    # -----------------------------------------------------------------
    # 1. TOTAL BOLOMETRIC LUMINOSITY
    # -----------------------------------------------------------------

    @property
    def total_bolometric_luminosity_map(self):
        return self.total_bolometric_luminosity_map_earth

    # -----------------------------------------------------------------

    @property
    def has_total_bolometric_luminosity_map(self):
        return self.has_total_bolometric_luminosity_map_earth

    # -----------------------------------------------------------------

    @lazyproperty
    def total_bolometric_luminosity_map_earth(self):
        return self.total_bolometric_luminosity_cube_earth.integrate()

    # -----------------------------------------------------------------

    @property
    def has_total_bolometric_luminosity_map_earth(self):
        return self.has_total_bolometric_luminosity_cube_earth

    # -----------------------------------------------------------------

    @lazyproperty
    def total_bolometric_luminosity_map_faceon(self):
        return self.total_bolometric_luminosity_cube_faceon.integrate()

    # -----------------------------------------------------------------

    @property
    def has_total_bolometric_luminosity_map_faceon(self):
        return self.has_total_bolometric_luminosity_cube_faceon

    # -----------------------------------------------------------------

    @lazyproperty
    def total_bolometric_luminosity_map_edgeon(self):
        return self.total_bolometric_luminosity_cube_edgeon.integrate()

    # -----------------------------------------------------------------

    @property
    def has_total_bolometric_luminosity_map_edgeon(self):
        return self.has_total_bolometric_luminosity_cube_edgeon

    # -----------------------------------------------------------------
    # 2. INTRINSIC STELLAR LUMINOSITY
    # -----------------------------------------------------------------

    @property
    def total_intrinsic_stellar_luminosity_map(self):
        return self.total_intrinsic_stellar_luminosity_map_earth

    # -----------------------------------------------------------------

    @property
    def has_total_intrinsic_stellar_luminosity_map(self):
        return self.has_total_intrinsic_stellar_luminosity_map_earth

    # -----------------------------------------------------------------

    @lazyproperty
    def total_intrinsic_stellar_luminosity_map_earth(self):
        return self.total_intrinsic_stellar_luminosity_cube_earth.integrate()

    # -----------------------------------------------------------------

    @property
    def has_total_intrinsic_stellar_luminosity_map_earth(self):
        return self.has_total_intrinsic_stellar_luminosity_cube_earth

    # -----------------------------------------------------------------

    @lazyproperty
    def total_intrinsic_stellar_luminosity_map_faceon(self):
        return self.total_intrinsic_stellar_luminosity_cube_faceon.integrate()

    # -----------------------------------------------------------------

    @property
    def has_total_intrinsic_stellar_luminosity_map_faceon(self):
        return self.has_total_intrinsic_stellar_luminosity_cube_faceon

    # -----------------------------------------------------------------

    @lazyproperty
    def total_intrinsic_stellar_luminosity_map_edgeon(self):
        return self.total_intrinsic_stellar_luminosity_cube_edgeon.integrate()

    # -----------------------------------------------------------------

    @property
    def has_total_intrinsic_stellar_luminosity_map_edgeon(self):
        return self.has_total_intrinsic_stellar_luminosity_cube_edgeon

    # -----------------------------------------------------------------
    # 3. OBSERVED STELLAR LUMINOSITY
    # -----------------------------------------------------------------

    @property
    def total_observed_stellar_luminosity_map(self):
        return self.total_observed_stellar_luminosity_map_earth

    # -----------------------------------------------------------------

    @property
    def has_total_observed_stellar_luminosity_map(self):
        return self.has_total_observed_stellar_luminosity_map_earth

    # -----------------------------------------------------------------

    @lazyproperty
    def total_observed_stellar_luminosity_map_earth(self):
        return self.total_observed_stellar_luminosity_cube_earth.integrate()

    # -----------------------------------------------------------------

    @property
    def has_total_observed_stellar_luminosity_map_earth(self):
        return self.has_total_observed_stellar_luminosity_cube_earth

    # -----------------------------------------------------------------

    @lazyproperty
    def total_observed_stellar_luminosity_map_faceon(self):
        return self.total_observed_stellar_luminosity_cube_faceon.integrate()

    # -----------------------------------------------------------------

    @property
    def has_total_observed_stellar_luminosity_map_faceon(self):
        return self.has_total_observed_stellar_luminosity_cube_faceon

    # -----------------------------------------------------------------

    @lazyproperty
    def total_observed_stellar_luminosity_map_edgeon(self):
        return self.total_observed_stellar_luminosity_cube_edgeon.integrate()

    # -----------------------------------------------------------------

    @property
    def has_total_observed_stellar_luminosity_map_edgeon(self):
        return self.has_total_observed_stellar_luminosity_cube_edgeon

    # -----------------------------------------------------------------
    # 4. DIFFUSE DUST LUMINOSITY
    # -----------------------------------------------------------------

    @property
    def total_diffuse_dust_luminosity_map(self):
        return self.total_diffuse_dust_luminosity_map_earth

    # -----------------------------------------------------------------

    @property
    def has_total_diffuse_dust_luminosity_map(self):
        return self.has_total_diffuse_dust_luminosity_map_earth

    # -----------------------------------------------------------------

    @lazyproperty
    def total_diffuse_dust_luminosity_map_earth(self):
        return self.total_diffuse_dust_luminosity_cube_earth.integrate()

    # -----------------------------------------------------------------

    @property
    def has_total_diffuse_dust_luminosity_map_earth(self):
        return self.has_total_diffuse_dust_luminosity_cube_earth

    # -----------------------------------------------------------------

    @lazyproperty
    def total_diffuse_dust_luminosity_map_faceon(self):
        return self.total_diffuse_dust_luminosity_cube_faceon.integrate()

    # -----------------------------------------------------------------

    @property
    def has_total_diffuse_dust_luminosity_map_faceon(self):
        return self.has_total_diffuse_dust_luminosity_cube_faceon

    # -----------------------------------------------------------------

    @lazyproperty
    def total_diffuse_dust_luminosity_map_edgeon(self):
        return self.total_diffuse_dust_luminosity_cube_edgeon.integrate()

    # -----------------------------------------------------------------

    @property
    def has_total_diffuse_dust_luminosity_map_edgeon(self):
        return self.has_total_diffuse_dust_luminosity_cube_edgeon

    # -----------------------------------------------------------------
    # 5. DUST LUMINOSITY
    # -----------------------------------------------------------------

    @property
    def total_dust_luminosity_map(self):
        return self.total_dust_luminosity_map_earth

    # -----------------------------------------------------------------

    @property
    def has_total_dust_luminosity_map(self):
        return self.has_total_dust_luminosity_map_earth

    # -----------------------------------------------------------------

    @lazyproperty
    def total_dust_luminosity_map_earth(self):
        return self.total_dust_luminosity_cube_earth.integrate()

    # -----------------------------------------------------------------

    @property
    def has_total_dust_luminosity_map_earth(self):
        return self.has_total_dust_luminosity_cube_earth

    # -----------------------------------------------------------------

    @lazyproperty
    def total_dust_luminosity_map_faceon(self):
        return self.total_dust_luminosity_cube_faceon.integrate()

    # -----------------------------------------------------------------

    @property
    def has_total_dust_luminosity_map_faceon(self):
        return self.has_total_dust_luminosity_cube_faceon

    # -----------------------------------------------------------------

    @lazyproperty
    def total_dust_luminosity_map_edgeon(self):
        return self.total_dust_luminosity_cube_edgeon.integrate()

    # -----------------------------------------------------------------

    @property
    def has_total_dust_luminosity_map_edgeon(self):
        return self.has_total_dust_luminosity_cube_edgeon

    # -----------------------------------------------------------------
    # 6. SCATTERED STELLAR LUMINOSITY
    # -----------------------------------------------------------------

    @property
    def total_scattered_stellar_luminosity_map(self):
        return self.total_scattered_stellar_luminosity_map_earth

    # -----------------------------------------------------------------

    @property
    def has_total_scattered_stellar_luminosity_map(self):
        return self.has_total_scattered_stellar_luminosity_map_earth

    # -----------------------------------------------------------------

    @lazyproperty
    def total_scattered_stellar_luminosity_map_earth(self):
        return self.total_scattered_stellar_luminosity_cube_earth.integrate()

    # -----------------------------------------------------------------

    @property
    def has_total_scattered_stellar_luminosity_map_earth(self):
        return self.has_total_scattered_stellar_luminosity_cube_earth

    # -----------------------------------------------------------------

    @lazyproperty
    def total_scattered_stellar_luminosity_map_faceon(self):
        return self.total_scattered_stellar_luminosity_cube_faceon.integrate()

    # -----------------------------------------------------------------

    @property
    def has_total_scattered_stellar_luminosity_map_faceon(self):
        return self.has_total_scattered_stellar_luminosity_cube_faceon

    # -----------------------------------------------------------------

    @lazyproperty
    def total_scattered_stellar_luminosity_map_edgeon(self):
        return self.total_scattered_stellar_luminosity_cube_edgeon.integrate()

    # -----------------------------------------------------------------

    @property
    def has_total_scattered_stellar_luminosity_map_edgeon(self):
        return self.has_total_scattered_stellar_luminosity_cube_edgeon

    # -----------------------------------------------------------------
    # 7. ABSORBED STELLAR LUMINOSITY BY DIFFUSE DUST
    # -----------------------------------------------------------------

    @property
    def total_absorbed_diffuse_stellar_luminosity_map(self):
        return self.total_absorbed_diffuse_stellar_luminosity_map_earth

    # -----------------------------------------------------------------

    @property
    def has_total_absorbed_diffuse_stellar_luminosity_map(self):
        return self.has_total_absorbed_diffuse_stellar_luminosity_map_earth

    # -----------------------------------------------------------------

    @lazyproperty
    def total_absorbed_diffuse_stellar_luminosity_map_earth(self):
        return self.total_absorbed_diffuse_stellar_luminosity_cube_earth.integrate()

    # -----------------------------------------------------------------

    @property
    def has_total_absorbed_diffuse_stellar_luminosity_map_earth(self):
        return self.has_total_absorbed_diffuse_stellar_luminosity_cube_earth

    # -----------------------------------------------------------------

    @lazyproperty
    def total_absorbed_diffuse_stellar_luminosity_map_faceon(self):
        return self.total_absorbed_diffuse_stellar_luminosity_cube_faceon.integrate()

    # -----------------------------------------------------------------

    @property
    def has_total_absorbed_diffuse_stellar_luminosity_map_faceon(self):
        return self.has_total_absorbed_diffuse_stellar_luminosity_cube_faceon

    # -----------------------------------------------------------------

    @lazyproperty
    def total_absorbed_diffuse_stellar_luminosity_map_edgeon(self):
        return self.total_absorbed_diffuse_stellar_luminosity_cube_edgeon.integrate()

    # -----------------------------------------------------------------

    @property
    def has_total_absorbed_diffuse_stellar_luminosity_map_edgeon(self):
        return self.has_total_absorbed_diffuse_stellar_luminosity_cube_edgeon

    # -----------------------------------------------------------------
    # X. ABSORBED STELLAR LUMINOSITY WITH INTERNAL -> THIS INFORMATION (MAPPINGS ABSORPTION) IS NOT AVAILABLE
    # -----------------------------------------------------------------
    # 8. FABS DIFFUSE
    # -----------------------------------------------------------------

    @property
    def total_fabs_diffuse_map(self):
        return self.total_fabs_diffuse_map_earth

    # -----------------------------------------------------------------

    @property
    def has_total_fabs_diffuse_map(self):
        return self.has_total_fabs_diffuse_map_earth

    # -----------------------------------------------------------------

    @lazyproperty
    def total_fabs_diffuse_map_earth(self):
        return self.total_diffuse_dust_luminosity_map_earth / self.total_intrinsic_stellar_luminosity_map_earth

    # -----------------------------------------------------------------

    @property
    def has_total_fabs_diffuse_map_earth(self):
        return self.has_total_diffuse_dust_luminosity_map_earth and self.has_total_intrinsic_stellar_luminosity_map_earth

    # -----------------------------------------------------------------

    @lazyproperty
    def total_fabs_diffuse_map_faceon(self):
        return self.total_diffuse_dust_luminosity_map_faceon / self.total_intrinsic_stellar_luminosity_map_faceon

    # -----------------------------------------------------------------

    @property
    def has_total_fabs_diffuse_map_faceon(self):
        return self.has_total_diffuse_dust_luminosity_map_faceon and self.has_total_intrinsic_stellar_luminosity_map_faceon

    # -----------------------------------------------------------------

    @lazyproperty
    def total_fabs_diffuse_map_edgeon(self):
        return self.total_diffuse_dust_luminosity_map_edgeon / self.total_intrinsic_stellar_luminosity_map_edgeon

    # -----------------------------------------------------------------

    @property
    def has_total_fabs_diffuse_map_edgeon(self):
        return self.has_total_diffuse_dust_luminosity_map_edgeon and self.has_total_intrinsic_stellar_luminosity_map_edgeon

    # -----------------------------------------------------------------
    # 9. FABS
    # -----------------------------------------------------------------

    @property
    def total_fabs_map(self):
        return self.total_fabs_map_earth

    # -----------------------------------------------------------------

    @property
    def has_total_fabs_map(self):
        return self.has_total_fabs_map_earth

    # -----------------------------------------------------------------

    @lazyproperty
    def total_fabs_map_earth(self):
        return self.total_dust_luminosity_map_earth / self.total_intrinsic_stellar_luminosity_map_earth

    # -----------------------------------------------------------------

    @property
    def has_total_fabs_map_earth(self):
        return self.has_total_dust_luminosity_map_earth and self.has_total_intrinsic_stellar_luminosity_map_earth

    # -----------------------------------------------------------------

    @lazyproperty
    def total_fabs_map_faceon(self):
        return self.total_dust_luminosity_map_faceon / self.total_intrinsic_stellar_luminosity_map_faceon

    # -----------------------------------------------------------------

    @property
    def has_total_fabs_map_faceon(self):
        return self.has_total_dust_luminosity_map_faceon and self.has_total_intrinsic_stellar_luminosity_map_faceon

    # -----------------------------------------------------------------

    @lazyproperty
    def total_fabs_map_edgeon(self):
        return self.total_dust_luminosity_map_edgeon / self.total_intrinsic_stellar_luminosity_map_edgeon

    # -----------------------------------------------------------------

    @property
    def has_total_fabs_map_edgeon(self):
        return self.has_total_dust_luminosity_map_edgeon and self.has_total_intrinsic_stellar_luminosity_map_edgeon

    # -----------------------------------------------------------------
    # 10. ATTENUATED
    # -----------------------------------------------------------------

    @property
    def total_attenuated_stellar_luminosity_map(self):
        return self.total_attenuated_stellar_luminosity_map_earth

    # -----------------------------------------------------------------

    @property
    def has_total_attenuated_stellar_luminosity_map(self):
        return self.has_total_attenuated_stellar_luminosity_map_earth

    # -----------------------------------------------------------------

    @lazyproperty
    def total_attenuated_stellar_luminosity_map_earth(self):
        return self.total_attenuated_stellar_luminosity_cube_earth.integrate()

    # -----------------------------------------------------------------

    @property
    def has_total_attenuated_stellar_luminosity_map_earth(self):
        return self.has_total_attenuated_stellar_luminosity_cube_earth

    # -----------------------------------------------------------------

    @lazyproperty
    def total_attenuated_stellar_luminosity_map_faceon(self):
        return self.total_attenuated_stellar_luminosity_cube_faceon.integrate()

    # -----------------------------------------------------------------

    @property
    def has_total_attenuated_stellar_luminosity_map_faceon(self):
        return self.has_total_attenuated_stellar_luminosity_cube_faceon

    # -----------------------------------------------------------------

    @lazyproperty
    def total_attenuated_stellar_luminosity_map_edgeon(self):
        return self.total_attenuated_stellar_luminosity_cube_edgeon.integrate()

    # -----------------------------------------------------------------

    @property
    def has_total_attenuated_stellar_luminosity_map_edgeon(self):
        return self.has_total_attenuated_stellar_luminosity_cube_edgeon

    # -----------------------------------------------------------------
    # 11. DIRECT
    # -----------------------------------------------------------------

    @property
    def total_direct_stellar_luminosity_map(self):
        return self.total_direct_stellar_luminosity_map_earth

    # -----------------------------------------------------------------

    @property
    def has_total_direct_stellar_luminosity_map(self):
        return self.has_total_direct_stellar_luminosity_map_earth

    # -----------------------------------------------------------------

    @lazyproperty
    def total_direct_stellar_luminosity_map_earth(self):
        return self.total_direct_stellar_luminosity_cube_earth.integrate()

    # -----------------------------------------------------------------

    @property
    def has_total_direct_stellar_luminosity_map_earth(self):
        return self.has_total_direct_stellar_luminosity_cube_earth

    # -----------------------------------------------------------------

    @lazyproperty
    def total_direct_stellar_luminosity_map_faceon(self):
        return self.total_direct_stellar_luminosity_cube_faceon.integrate()

    # -----------------------------------------------------------------

    @property
    def has_total_direct_stellar_luminosity_map_faceon(self):
        return self.has_total_direct_stellar_luminosity_cube_faceon

    # -----------------------------------------------------------------

    @lazyproperty
    def total_direct_stellar_luminosity_map_edgeon(self):
        return self.total_direct_stellar_luminosity_cube_edgeon.integrate()

    # -----------------------------------------------------------------

    @property
    def has_total_direct_stellar_luminosity_map_edgeon(self):
        return self.has_total_direct_stellar_luminosity_cube_edgeon

    # -----------------------------------------------------------------

    @property
    def total_direct_stellar_sed(self):
        return self.total_direct_stellar_sed_earth

    # -----------------------------------------------------------------

    @property
    def has_total_direct_stellar_sed(self):
        return self.has_total_direct_stellar_sed_earth

    # -----------------------------------------------------------------

    @property
    def total_direct_stellar_sed_earth(self):
        return self.total_simulations.observed_sed_direct

    # -----------------------------------------------------------------

    @property
    def has_total_direct_stellar_sed_earth(self):
        return self.total_simulations.has_direct_sed

    # -----------------------------------------------------------------

    @property
    def total_direct_stellar_sed_faceon(self):
        return self.total_simulations.faceon_observed_sed_direct

    # -----------------------------------------------------------------

    @property
    def has_total_direct_stellar_sed_faceon(self):
        return self.total_simulations.has_direct_sed_faceon

    # -----------------------------------------------------------------

    @property
    def total_direct_stellar_sed_edgeon(self):
        return self.total_simulations.edgeon_observed_sed_direct

    # -----------------------------------------------------------------

    @property
    def has_total_direct_stellar_sed_edgeon(self):
        return self.total_simulations.has_direct_sed_edgeon

    # -----------------------------------------------------------------
    # 12. INTRINSIC FUV LUMINOSITY
    # -----------------------------------------------------------------

    @property
    def intrinsic_fuv_luminosity_map(self):
        return self.intrinsic_fuv_luminosity_map_earth

    # -----------------------------------------------------------------

    @property
    def has_intrinsic_fuv_luminosity_map(self):
        return self.has_intrinsic_fuv_luminosity_map_earth

    # -----------------------------------------------------------------

    @lazyproperty
    def intrinsic_fuv_luminosity_map_earth(self):
        return self.total_intrinsic_stellar_luminosity_cube_earth.get_frame_for_wavelength(self.fuv_wavelength, copy=True)

    # -----------------------------------------------------------------

    @property
    def has_intrinsic_fuv_luminosity_map_earth(self):
        return self.has_total_intrinsic_stellar_luminosity_cube_earth

    # -----------------------------------------------------------------

    @lazyproperty
    def intrinsic_fuv_luminosity_map_faceon(self):
        return self.total_intrinsic_stellar_luminosity_cube_faceon.get_frame_for_wavelength(self.fuv_wavelength, copy=True)

    # -----------------------------------------------------------------

    @property
    def has_intrinsic_fuv_luminosity_map_faceon(self):
        return self.has_total_intrinsic_stellar_luminosity_cube_faceon

    # -----------------------------------------------------------------

    @lazyproperty
    def intrinsic_fuv_luminosity_map_edgeon(self):
        return self.total_intrinsic_stellar_luminosity_cube_edgeon.get_frame_for_wavelength(self.fuv_wavelength, copy=True)

    # -----------------------------------------------------------------

    @property
    def has_intrinsic_fuv_luminosity_map_edgeon(self):
        return self.has_total_intrinsic_stellar_luminosity_cube_edgeon

    # -----------------------------------------------------------------
    # X. 24 MICRON LUMINOSITY
    # -----------------------------------------------------------------

    @property
    def total_observed_luminosity_cube_earth(self):
        return self.total_simulations.observed_cube

    # -----------------------------------------------------------------

    @property
    def has_total_observed_luminosity_cube_earth(self):
        return self.total_simulations.has_observed_cube

    # -----------------------------------------------------------------

    @property
    def total_observed_luminosity_cube_faceon(self):
        return self.total_simulations.faceon_observed_cube

    # -----------------------------------------------------------------

    @property
    def has_total_observed_luminosity_cube_faceon(self):
        return self.total_simulations.has_faceon_observed_cube

    # -----------------------------------------------------------------

    @property
    def total_observed_luminosity_cube_edgeon(self):
        return self.total_simulations.edgeon_observed_cube

    # -----------------------------------------------------------------

    @property
    def has_total_observed_luminosity_cube_edgeon(self):
        return self.total_simulations.has_edgeon_observed_cube

    # -----------------------------------------------------------------

    @lazyproperty
    def total_24um_luminosity_map_earth(self):
        return self.total_observed_luminosity_cube_earth.get_frame_for_wavelength(self.mips24_wavelength, copy=True)

    # -----------------------------------------------------------------

    @property
    def has_total_24um_luminosity_map_earth(self):
        return self.has_total_observed_luminosity_cube_earth

    # -----------------------------------------------------------------

    @lazyproperty
    def total_24um_luminosity_map_faceon(self):
        return self.total_observed_luminosity_cube_faceon.get_frame_for_wavelength(self.mips24_wavelength, copy=True)

    # -----------------------------------------------------------------

    @property
    def has_total_24um_luminosity_map_faceon(self):
        return self.has_total_observed_luminosity_cube_faceon

    # -----------------------------------------------------------------

    @lazyproperty
    def total_24um_luminosity_map_edgeon(self):
        return self.total_observed_luminosity_cube_edgeon.get_frame_for_wavelength(self.mips24_wavelength, copy=True)

    # -----------------------------------------------------------------

    @property
    def has_total_24um_luminosity_map_edgeon(self):
        return self.has_total_observed_luminosity_cube_edgeon

    # -----------------------------------------------------------------
    # 13. STAR FORMATION RATE
    #   SALIM
    #     EARTH
    # -----------------------------------------------------------------

    @property
    def total_star_formation_rate_map_salim(self):
        return self.total_star_formation_rate_map_earth_salim

    # -----------------------------------------------------------------

    @property
    def has_total_star_formation_rate_map_salim(self):
        return self.has_total_star_formation_rate_map_earth_salim

    # -----------------------------------------------------------------

    @lazyproperty
    def total_star_formation_rate_map_earth_salim(self):
        return salim_fuv_to_sfr(self.intrinsic_fuv_luminosity_map_earth, distance=self.distance)

    # -----------------------------------------------------------------

    @property
    def has_total_star_formation_rate_map_earth_salim(self):
        return self.has_intrinsic_fuv_luminosity_map_earth

    # -----------------------------------------------------------------
    #     FACEON
    # -----------------------------------------------------------------

    @lazyproperty
    def total_star_formation_rate_map_faceon_salim(self):
        return salim_fuv_to_sfr(self.intrinsic_fuv_luminosity_map_faceon, distance=self.distance)

    # -----------------------------------------------------------------

    @property
    def has_total_star_formation_rate_map_faceon_salim(self):
        return self.has_intrinsic_fuv_luminosity_map_faceon

    # -----------------------------------------------------------------
    #     EDGEON
    # -----------------------------------------------------------------

    @lazyproperty
    def total_star_formation_rate_map_edgeon_salim(self):
        return salim_fuv_to_sfr(self.intrinsic_fuv_luminosity_map_edgeon, distance=self.distance)

    # -----------------------------------------------------------------

    @property
    def has_total_star_formation_rate_map_edgeon_salim(self):
        return self.has_intrinsic_fuv_luminosity_map_edgeon

    # -----------------------------------------------------------------
    #   KENNICUTT
    #     EARTH
    # -----------------------------------------------------------------

    @property
    def total_star_formation_rate_map_kennicutt(self):
        return self.total_star_formation_rate_map_earth_kennicutt

    # -----------------------------------------------------------------

    @property
    def has_total_star_formation_rate_map_kennicutt(self):
        return self.has_total_star_formation_rate_map_earth_kennicutt

    # -----------------------------------------------------------------

    @lazyproperty
    def total_star_formation_rate_map_earth_kennicutt(self):
        return kennicutt_fuv_to_sfr(self.intrinsic_fuv_luminosity_map_earth, distance=self.distance)

    # -----------------------------------------------------------------

    @property
    def has_total_star_formation_rate_map_earth_kennicutt(self):
        return self.has_intrinsic_fuv_luminosity_map_earth

    # -----------------------------------------------------------------
    #     FACEON
    # -----------------------------------------------------------------

    @lazyproperty
    def total_star_formation_rate_map_faceon_kennicutt(self):
        return kennicutt_fuv_to_sfr(self.intrinsic_fuv_luminosity_map_faceon, distance=self.distance)

    # -----------------------------------------------------------------

    @property
    def has_total_star_formation_rate_map_faceon_kennicutt(self):
        return self.has_intrinsic_fuv_luminosity_map_faceon

    # -----------------------------------------------------------------
    #     EDGEON
    # -----------------------------------------------------------------

    @lazyproperty
    def total_star_formation_rate_map_edgeon_kennicutt(self):
        return kennicutt_fuv_to_sfr(self.intrinsic_fuv_luminosity_map_edgeon, distance=self.distance)

    # -----------------------------------------------------------------

    @property
    def has_total_star_formation_rate_map_edgeon_kennicutt(self):
        return self.has_intrinsic_fuv_luminosity_map_edgeon

    # -----------------------------------------------------------------
    #   KENNICUTT & EVANS
    #     EARTH
    # -----------------------------------------------------------------

    @property
    def total_star_formation_rate_map_ke(self):
        return self.total_star_formation_rate_map_earth_ke

    # -----------------------------------------------------------------

    @property
    def has_total_star_formation_rate_map_ke(self):
        return self.has_total_star_formation_rate_map_earth_ke

    # -----------------------------------------------------------------

    @lazyproperty
    def total_star_formation_rate_map_earth_ke(self):
        return kennicutt_evans_fuv_to_sfr(self.intrinsic_fuv_luminosity_map_earth, distance=self.distance)

    # -----------------------------------------------------------------

    @property
    def has_total_star_formation_rate_map_earth_ke(self):
        return self.has_intrinsic_fuv_luminosity_map_earth

    # -----------------------------------------------------------------
    #     FACEON
    # -----------------------------------------------------------------

    @lazyproperty
    def total_star_formation_rate_map_faceon_ke(self):
        return kennicutt_evans_fuv_to_sfr(self.intrinsic_fuv_luminosity_map_faceon, distance=self.distance)

    # -----------------------------------------------------------------

    @property
    def has_total_star_formation_rate_map_faceon_ke(self):
        return self.has_intrinsic_fuv_luminosity_map_faceon

    # -----------------------------------------------------------------
    #     EDGEON
    # -----------------------------------------------------------------

    @lazyproperty
    def total_star_formation_rate_map_edgeon_ke(self):
        return kennicutt_evans_fuv_to_sfr(self.intrinsic_fuv_luminosity_map_edgeon, distance=self.distance)

    # -----------------------------------------------------------------

    @property
    def has_total_star_formation_rate_map_edgeon_ke(self):
        return self.has_intrinsic_fuv_luminosity_map_edgeon

    # -----------------------------------------------------------------
    #   TIR
    #     EARTH
    # -----------------------------------------------------------------

    @property
    def total_star_formation_rate_map_tir(self):
        return self.total_star_formation_rate_map_earth_tir

    # -----------------------------------------------------------------

    @lazyproperty
    def has_total_star_formation_rate_map_tir(self):
        return self.has_total_star_formation_rate_map_earth_tir

    # -----------------------------------------------------------------

    @lazyproperty
    def total_star_formation_rate_map_earth_tir(self):
        return kennicutt_tir_to_sfr(self.total_dust_luminosity_map_earth, distance=self.distance)

    # -----------------------------------------------------------------

    @property
    def has_total_star_formation_rate_map_earth_tir(self):
        return self.has_total_dust_luminosity_map_earth

    # -----------------------------------------------------------------
    #     FACEON
    # -----------------------------------------------------------------

    @lazyproperty
    def total_star_formation_rate_map_faceon_tir(self):
        return kennicutt_tir_to_sfr(self.total_dust_luminosity_map_faceon, distance=self.distance)

    # -----------------------------------------------------------------

    @property
    def has_total_star_formation_rate_map_faceon_tir(self):
        return self.has_total_dust_luminosity_map_faceon

    # -----------------------------------------------------------------
    #     EDGEON
    # -----------------------------------------------------------------

    @lazyproperty
    def total_star_formation_rate_map_edgeon_tir(self):
        return kennicutt_tir_to_sfr(self.total_dust_luminosity_map_edgeon, distance=self.distance)

    # -----------------------------------------------------------------

    @property
    def has_total_star_formation_rate_map_edgeon_tir(self):
        return self.has_total_dust_luminosity_map_edgeon

    # -----------------------------------------------------------------
    #   24 micron
    #     EARTH
    # -----------------------------------------------------------------

    @property
    def total_star_formation_rate_map_24um(self):
        return self.total_star_formation_rate_map_earth_24um

    # -----------------------------------------------------------------

    @property
    def has_total_star_formation_rate_map_24um(self):
        return self.has_total_star_formation_rate_map_earth_24um

    # -----------------------------------------------------------------

    @lazyproperty
    def total_star_formation_rate_map_earth_24um(self):
        return calzetti_24um_to_sfr(self.total_24um_luminosity_map_earth, distance=self.distance)

    # -----------------------------------------------------------------

    @property
    def has_total_star_formation_rate_map_earth_24um(self):
        return self.has_total_24um_luminosity_map_earth

    # -----------------------------------------------------------------
    #    FACEON
    # -----------------------------------------------------------------

    @lazyproperty
    def total_star_formation_rate_map_faceon_24um(self):
        return calzetti_24um_to_sfr(self.total_24um_luminosity_map_faceon, distance=self.distance)

    # -----------------------------------------------------------------

    @property
    def has_total_star_formation_rate_map_faceon_24um(self):
        return self.has_total_24um_luminosity_map_faceon

    # -----------------------------------------------------------------
    #     EDGEON
    # -----------------------------------------------------------------

    @lazyproperty
    def total_star_formation_rate_map_edgeon_24um(self):
        return calzetti_24um_to_sfr(self.total_24um_luminosity_map_edgeon, distance=self.distance)

    # -----------------------------------------------------------------

    @property
    def has_total_star_formation_rate_map_edgeon_24um(self):
        return self.has_total_24um_luminosity_map_edgeon

    # -----------------------------------------------------------------
    # 14. I1 LUMINOSITY
    # -----------------------------------------------------------------

    @property
    def observed_i1_luminosity_map(self):
        return self.observed_i1_luminosity_map_earth

    # -----------------------------------------------------------------

    @property
    def has_observed_i1_luminosity_map(self):
        return self.has_observed_i1_luminosity_map_earth

    # -----------------------------------------------------------------

    @lazyproperty
    def observed_i1_luminosity_map_earth(self):
        return self.total_bolometric_luminosity_cube_earth.get_frame_for_wavelength(self.i1_wavelength, copy=True)

    # -----------------------------------------------------------------

    @property
    def has_observed_i1_luminosity_map_earth(self):
        return self.has_total_bolometric_luminosity_cube_earth

    # -----------------------------------------------------------------

    @lazyproperty
    def observed_i1_luminosity_map_faceon(self):
        return self.total_bolometric_luminosity_cube_faceon.get_frame_for_wavelength(self.i1_wavelength, copy=True)

    # -----------------------------------------------------------------

    @property
    def has_observed_i1_luminosity_map_faceon(self):
        return self.has_total_bolometric_luminosity_cube_faceon

    # -----------------------------------------------------------------

    @lazyproperty
    def observed_i1_luminosity_map_edgeon(self):
        return self.total_bolometric_luminosity_cube_edgeon.get_frame_for_wavelength(self.i1_wavelength, copy=True)

    # -----------------------------------------------------------------

    @property
    def has_observed_i1_luminosity_map_edgeon(self):
        return self.has_total_bolometric_luminosity_cube_edgeon

    # -----------------------------------------------------------------
    # 15. STELLAR MASS
    # -----------------------------------------------------------------

    @property
    def total_stellar_mass_map(self):
        return self.total_stellar_mass_map_earth

    # -----------------------------------------------------------------

    @property
    def has_total_stellar_mass_map(self):
        return self.has_total_stellar_mass_map_earth

    # -----------------------------------------------------------------

    @lazyproperty
    def total_stellar_mass_map_earth(self):
        return oliver_stellar_mass(self.observed_i1_luminosity_map_earth, hubble_type=self.hubble_type, hubble_subtype=self.hubble_subtype, distance=self.distance)

    # -----------------------------------------------------------------

    @property
    def has_total_stellar_mass_map_earth(self):
        return self.has_observed_i1_luminosity_map_earth

    # -----------------------------------------------------------------

    @lazyproperty
    def total_stellar_mass_map_faceon(self):
        return oliver_stellar_mass(self.observed_i1_luminosity_map_faceon, hubble_type=self.hubble_type, hubble_subtype=self.hubble_subtype, distance=self.distance)

    # -----------------------------------------------------------------

    @property
    def has_total_stellar_mass_map_faceon(self):
        return self.has_observed_i1_luminosity_map_faceon

    # -----------------------------------------------------------------

    @lazyproperty
    def total_stellar_mass_map_edgeon(self):
        return oliver_stellar_mass(self.observed_i1_luminosity_map_edgeon, hubble_type=self.hubble_type, hubble_subtype=self.hubble_subtype, distance=self.distance)

    # -----------------------------------------------------------------

    @property
    def has_total_stellar_mass_map_edgeon(self):
        return self.has_observed_i1_luminosity_map_edgeon

    # -----------------------------------------------------------------
    # 16. SPECIFIC STAR FORMATION RATE
    #   SALIM
    #     EARTH
    # -----------------------------------------------------------------

    @property
    def total_ssfr_map_salim(self):
        return self.total_ssfr_map_earth_salim

    # -----------------------------------------------------------------

    @property
    def has_total_ssfr_map_salim(self):
        return self.has_total_ssfr_map_earth_salim

    # -----------------------------------------------------------------

    @lazyproperty
    def total_ssfr_map_earth_salim(self):
        return self.total_star_formation_rate_map_earth_salim / self.total_stellar_mass_map_earth

    # -----------------------------------------------------------------

    @property
    def has_total_ssfr_map_earth_salim(self):
        return self.has_total_star_formation_rate_map_earth_salim and self.has_total_stellar_mass_map_earth

    # -----------------------------------------------------------------
    #     FACEON
    # -----------------------------------------------------------------

    @lazyproperty
    def total_ssfr_map_faceon_salim(self):
        return self.total_star_formation_rate_map_faceon_salim / self.total_stellar_mass_map_faceon

    # -----------------------------------------------------------------

    @property
    def has_total_ssfr_map_faceon_salim(self):
        return self.has_total_star_formation_rate_map_faceon_salim and self.has_total_stellar_mass_map_faceon

    # -----------------------------------------------------------------
    #     EDGEON
    # -----------------------------------------------------------------

    @lazyproperty
    def total_ssfr_map_edgeon_salim(self):
        return self.total_star_formation_rate_map_edgeon_salim / self.total_stellar_mass_map_edgeon

    # -----------------------------------------------------------------

    @property
    def has_total_ssfr_map_edgeon(self):
        return self.has_total_star_formation_rate_map_edgeon_salim and self.has_total_stellar_mass_map_edgeon

    # -----------------------------------------------------------------
    #   KENNICUTT
    #     EARTH
    # -----------------------------------------------------------------

    @property
    def total_ssfr_map_kennicutt(self):
        return self.total_ssfr_map_earth_kennicutt

    # -----------------------------------------------------------------

    @property
    def has_total_ssfr_map_kennicutt(self):
        return self.has_total_ssfr_map_earth_kennicutt

    # -----------------------------------------------------------------

    @lazyproperty
    def total_ssfr_map_earth_kennicutt(self):
        return self.total_star_formation_rate_map_earth_kennicutt / self.total_stellar_mass_map_earth

    # -----------------------------------------------------------------

    @property
    def has_total_ssfr_map_earth_kennicutt(self):
        return self.has_total_star_formation_rate_map_earth_kennicutt and self.has_total_stellar_mass_map_earth

    # -----------------------------------------------------------------
    #     FACEON
    # -----------------------------------------------------------------

    @lazyproperty
    def total_ssfr_map_faceon_kennicutt(self):
        return self.total_star_formation_rate_map_faceon_kennicutt / self.total_stellar_mass_map_faceon

    # -----------------------------------------------------------------

    @property
    def has_total_ssfr_map_faceon_kennicutt(self):
        return self.has_total_star_formation_rate_map_faceon_kennicutt and self.has_total_stellar_mass_map_faceon

    # -----------------------------------------------------------------
    #     EDGEON
    # -----------------------------------------------------------------

    @lazyproperty
    def total_ssfr_map_edgeon_kennicutt(self):
        return self.total_star_formation_rate_map_edgeon_kennicutt / self.total_stellar_mass_map_edgeon

    # -----------------------------------------------------------------

    @property
    def has_total_ssfr_map_edgeon_kennicutt(self):
        return self.has_total_star_formation_rate_map_edgeon_kennicutt and self.has_total_stellar_mass_map_edgeon

    # -----------------------------------------------------------------
    #   KENNICUTT & EVANS
    #     EARTH
    # -----------------------------------------------------------------

    @property
    def total_ssfr_map_ke(self):
        return self.total_ssfr_map_earth_ke

    # -----------------------------------------------------------------

    @property
    def has_total_ssfr_map_ke(self):
        return self.has_total_ssfr_map_earth_ke

    # -----------------------------------------------------------------

    @lazyproperty
    def total_ssfr_map_earth_ke(self):
        return self.total_star_formation_rate_map_earth_ke / self.total_stellar_mass_map_earth

    # -----------------------------------------------------------------

    @property
    def has_total_ssfr_map_earth_ke(self):
        return self.has_total_star_formation_rate_map_earth_ke and self.has_total_stellar_mass_map_earth

    # -----------------------------------------------------------------
    #     FACEON
    # -----------------------------------------------------------------

    @lazyproperty
    def total_ssfr_map_faceon_ke(self):
        return self.total_star_formation_rate_map_faceon_ke / self.total_stellar_mass_map_faceon

    # -----------------------------------------------------------------

    @property
    def has_total_ssfr_map_faceon_ke(self):
        return self.has_total_star_formation_rate_map_faceon_ke and self.has_total_stellar_mass_map_faceon

    # -----------------------------------------------------------------
    #     EDGEON
    # -----------------------------------------------------------------

    @lazyproperty
    def total_ssfr_map_edgeon_ke(self):
        return self.total_star_formation_rate_map_edgeon_ke / self.total_stellar_mass_map_edgeon

    # -----------------------------------------------------------------

    @property
    def has_total_ssfr_map_edgeon_ke(self):
        return self.has_total_star_formation_rate_map_edgeon_ke and self.has_total_stellar_mass_map_edgeon

    # -----------------------------------------------------------------
    # BULGE MAPS
    # -----------------------------------------------------------------

    @property
    def old_bulge_intrinsic_i1_luminosity_map(self):
        return self.old_bulge_intrinsic_i1_luminosity_map_earth

    # -----------------------------------------------------------------

    @lazyproperty
    def old_bulge_intrinsic_i1_luminosity_map_earth(self):
        return self.old_bulge_map_earth.normalized(to=self.intrinsic_i1_luminosity_old_bulge)

    # -----------------------------------------------------------------

    @lazyproperty
    def old_bulge_intrinsic_i1_luminosity_map_faceon(self):
        return self.old_bulge_map_faceon.normalized(to=self.intrinsic_i1_luminosity_old_bulge)

    # -----------------------------------------------------------------

    @lazyproperty
    def old_bulge_intrinsic_i1_luminosity_map_edgeon(self):
        return self.old_bulge_map_edgeon.normalized(to=self.intrinsic_i1_luminosity_old_bulge)

    # -----------------------------------------------------------------

    @property
    def has_old_bulge_intrinsic_i1_luminosity_map(self):
        return self.has_old_bulge_intrinsic_i1_luminosity_map_earth

    # -----------------------------------------------------------------

    @property
    def has_old_bulge_intrinsic_i1_luminosity_map_earth(self):
        return self.has_intrinsic_i1_luminosity_old_bulge and self.has_old_bulge_map_earth

    # -----------------------------------------------------------------

    @property
    def has_old_bulge_intrinsic_i1_luminosity_map_faceon(self):
        return self.has_intrinsic_i1_luminosity_old_bulge and self.has_old_bulge_map_faceon

    # -----------------------------------------------------------------

    @property
    def has_old_bulge_intrinsic_i1_luminosity_map_edgeon(self):
        return self.has_intrinsic_i1_luminosity_old_bulge and self.has_old_bulge_map_edgeon

    # -----------------------------------------------------------------

    @property
    def old_bulge_bolometric_luminosity_map(self):
        return self.old_bulge_bolometric_luminosity_map_earth

    # -----------------------------------------------------------------

    @lazyproperty
    def old_bulge_bolometric_luminosity_map_earth(self):
        return self.old_bulge_map_earth.normalized(to=self.intrinsic_i1_luminosity_old_bulge)

    # -----------------------------------------------------------------

    @lazyproperty
    def old_bulge_bolometric_luminosity_map_faceon(self):
        return self.old_bulge_map_faceon.normalized(to=self.intrinsic_i1_luminosity_old_bulge)

    # -----------------------------------------------------------------

    @lazyproperty
    def old_bulge_bolometric_luminosity_map_edgeon(self):
        return self.old_bulge_map_edgeon.normalized(to=self.intrinsic_i1_luminosity_old_bulge)

    # -----------------------------------------------------------------

    @property
    def has_old_bulge_bolometric_luminosity_map(self):
        return self.has_old_bulge_bolometric_luminosity_map_earth

    # -----------------------------------------------------------------

    @property
    def has_old_bulge_bolometric_luminosity_map_earth(self):
        return self.has_intrinsic_bolometric_luminosity_old_bulge and self.has_old_bulge_map_earth

    # -----------------------------------------------------------------

    @property
    def has_old_bulge_bolometric_luminosity_map_faceon(self):
        return self.has_intrinsic_bolometric_luminosity_old_bulge and self.has_old_bulge_map_faceon

    # -----------------------------------------------------------------

    @property
    def has_old_bulge_bolometric_luminosity_map_edgeon(self):
        return self.has_intrinsic_bolometric_luminosity_old_bulge and self.has_old_bulge_map_edgeon

    # -----------------------------------------------------------------

    @property
    def old_bulge_direct_stellar_luminosity_map(self):
        return self.old_bulge_direct_stellar_luminosity_map_earth

    # -----------------------------------------------------------------

    @property
    def has_old_bulge_direct_stellar_luminosity_map(self):
        return self.has_old_bulge_direct_stellar_luminosity_map_earth

    # -----------------------------------------------------------------

    @lazyproperty
    def old_bulge_direct_stellar_luminosity_map_earth(self):
        return self.bulge_direct_stellar_luminosity_cube_earth.integrate()

    # -----------------------------------------------------------------

    @property
    def has_old_bulge_direct_stellar_luminosity_map_earth(self):
        return self.has_bulge_direct_stellar_luminosity_cube_earth

    # -----------------------------------------------------------------

    @lazyproperty
    def old_bulge_direct_stellar_luminosity_map_faceon(self):
        return self.bulge_direct_stellar_luminosity_cube_faceon.integrate()

    # -----------------------------------------------------------------

    @property
    def has_old_bulge_direct_stellar_luminosity_map_faceon(self):
        return self.has_bulge_direct_stellar_luminosity_cube_faceon

    # -----------------------------------------------------------------

    @lazyproperty
    def old_bulge_direct_stellar_luminosity_map_edgeon(self):
        return self.bulge_direct_stellar_luminosity_cube_edgeon.integrate()

    # -----------------------------------------------------------------

    @property
    def has_old_bulge_direct_stellar_luminosity_map_edgeon(self):
        return self.has_bulge_direct_stellar_luminosity_cube_edgeon

    # -----------------------------------------------------------------

    @property
    def old_bulge_direct_stellar_sed(self):
        return self.old_bulge_direct_stellar_sed_earth

    # -----------------------------------------------------------------

    @property
    def has_old_bulge_direct_stellar_sed(self):
        return self.has_old_bulge_direct_stellar_sed_earth

    # -----------------------------------------------------------------

    @property
    def old_bulge_direct_stellar_sed_earth(self):
        return self.bulge_simulations.observed_sed_direct

    # -----------------------------------------------------------------

    @property
    def has_old_bulge_direct_stellar_sed_earth(self):
        return self.bulge_simulations.has_direct_sed

    # -----------------------------------------------------------------

    @property
    def old_bulge_direct_stellar_sed_faceon(self):
        return self.bulge_simulations.faceon_observed_sed_direct

    # -----------------------------------------------------------------

    @property
    def has_old_bulge_direct_stellar_sed_faceon(self):
        return self.bulge_simulations.has_direct_sed_faceon

    # -----------------------------------------------------------------

    @property
    def old_bulge_direct_stellar_sed_edgeon(self):
        return self.bulge_simulations.edgeon_observed_sed_direct

    # -----------------------------------------------------------------

    @property
    def has_old_bulge_direct_stellar_sed_edgeon(self):
        return self.bulge_simulations.has_direct_sed_edgeon

    # -----------------------------------------------------------------

    @property
    def old_bulge_i1_luminosity_map(self):
        return self.old_bulge_i1_luminosity_map_earth

    # -----------------------------------------------------------------

    @property
    def has_old_bulge_i1_luminosity_map(self):
        return self.has_old_bulge_i1_luminosity_map_earth

    # -----------------------------------------------------------------

    @lazyproperty
    def old_bulge_i1_luminosity_map_earth(self):
        return self.bulge_observed_stellar_luminosity_cube_earth.get_frame_for_wavelength(self.i1_wavelength, copy=True)

    # -----------------------------------------------------------------

    @property
    def has_old_bulge_i1_luminosity_map_earth(self):
        return self.has_bulge_observed_stellar_luminosity_cube_earth

    # -----------------------------------------------------------------

    @lazyproperty
    def old_bulge_i1_luminosity_map_faceon(self):
        return self.bulge_observed_stellar_luminosity_cube_faceon.get_frame_for_wavelength(self.i1_wavelength, copy=True)

    # -----------------------------------------------------------------

    @property
    def has_old_bulge_i1_luminosity_map_faceon(self):
        return self.has_bulge_observed_stellar_luminosity_cube_faceon

    # -----------------------------------------------------------------

    @lazyproperty
    def old_bulge_i1_luminosity_map_edgeon(self):
        return self.bulge_observed_stellar_luminosity_cube_edgeon.get_frame_for_wavelength(self.i1_wavelength, copy=True)

    # -----------------------------------------------------------------

    @property
    def has_old_bulge_i1_luminosity_map_edgeon(self):
        return self.has_bulge_observed_stellar_luminosity_cube_edgeon

    # -----------------------------------------------------------------

    @property
    def old_bulge_dust_luminosity_map(self):
        return self.old_bulge_dust_luminosity_map_earth

    # -----------------------------------------------------------------

    @property
    def has_old_bulge_dust_luminosity_map(self):
        return self.has_old_bulge_dust_luminosity_map_earth

    # -----------------------------------------------------------------

    @lazyproperty
    def old_bulge_dust_luminosity_map_earth(self):
        return self.bulge_dust_luminosity_cube_earth.integrate()

    # -----------------------------------------------------------------

    @property
    def has_old_bulge_dust_luminosity_map_earth(self):
        return self.has_bulge_dust_luminosity_cube

    # -----------------------------------------------------------------

    @lazyproperty
    def old_bulge_dust_luminosity_map_faceon(self):
        return self.bulge_dust_luminosity_cube_faceon.integrate()

    # -----------------------------------------------------------------

    @property
    def has_old_bulge_dust_luminosity_map_faceon(self):
        return self.has_bulge_dust_luminosity_cube_faceon

    # -----------------------------------------------------------------

    @lazyproperty
    def old_bulge_dust_luminosity_map_edgeon(self):
        return self.bulge_dust_luminosity_cube_edgeon.integrate()

    # -----------------------------------------------------------------

    @property
    def has_old_bulge_dust_luminosity_map_edgeon(self):
        return self.has_bulge_dust_luminosity_cube_edgeon

    # -----------------------------------------------------------------
    # DISK MAPS
    # -----------------------------------------------------------------

    @property
    def old_disk_map_path(self):
        return self.definition.old_stars_map_path

    # -----------------------------------------------------------------

    @property
    def has_old_disk_map(self):
        return fs.is_file(self.old_disk_map_path)

    # -----------------------------------------------------------------

    @lazyproperty
    def old_disk_map(self):
        return Frame.from_file(self.old_disk_map_path)

    # -----------------------------------------------------------------

    @property
    def old_disk_map_psf_filter(self):
        return self.old_disk_map.psf_filter

    # -----------------------------------------------------------------

    @property
    def old_disk_map_fwhm(self):
        return self.old_disk_map.fwhm

    # -----------------------------------------------------------------

    @lazyproperty
    def old_disk_map_wcs(self):
        return CoordinateSystem.from_file(self.old_disk_map_path)

    # -----------------------------------------------------------------

    @lazyproperty
    def old_disk_map_projection(self):

        """
        This function ...
        :return:
        """

        azimuth = 0.0
        if not self.has_center: raise ValueError("Galaxy center coordinate is not defined")
        return GalaxyProjection.from_wcs(self.old_disk_map_wcs, self.center, self.distance, self.inclination, azimuth, self.position_angle)

    # -----------------------------------------------------------------

    @property
    def old_disk_map_shape(self):
        return self.old_disk_map_wcs.shape

    # -----------------------------------------------------------------

    @property
    def old_disk_map_pixelscale(self):
        return self.old_disk_map_wcs.pixelscale

    # -----------------------------------------------------------------

    @property
    def old_disk_intrinsic_i1_luminosity_map(self):
        return self.old_disk_intrinsic_i1_luminosity_map_earth

    # -----------------------------------------------------------------

    @lazyproperty
    def old_disk_intrinsic_i1_luminosity_map_earth(self):
        return self.old_disk_map_earth.normalized(to=self.intrinsic_i1_luminosity_old_disk)

    # -----------------------------------------------------------------

    @lazyproperty
    def old_disk_intrinsic_i1_luminosity_map_faceon(self):
        return self.old_disk_map_faceon.normalized(to=self.intrinsic_i1_luminosity_old_disk)

    # -----------------------------------------------------------------

    @lazyproperty
    def old_disk_intrinsic_i1_luminosity_map_edgeon(self):
        return self.old_disk_map_edgeon.normalized(to=self.intrinsic_i1_luminosity_old_disk)

    # -----------------------------------------------------------------

    @property
    def has_old_disk_intrinsic_i1_luminosity_map(self):
        return self.has_old_disk_intrinsic_i1_luminosity_map_earth

    # -----------------------------------------------------------------

    @property
    def has_old_disk_intrinsic_i1_luminosity_map_earth(self):
        return self.has_intrinsic_i1_luminosity_old_disk and self.has_old_disk_map_earth

    # -----------------------------------------------------------------

    @property
    def has_old_disk_intrinsic_i1_luminosity_map_faceon(self):
        return self.has_intrinsic_i1_luminosity_old_disk and self.has_old_disk_map_faceon

    # -----------------------------------------------------------------

    @property
    def has_old_disk_intrinsic_i1_luminosity_map_edgeon(self):
        return self.has_intrinsic_i1_luminosity_old_disk and self.has_old_disk_map_edgeon

    # -----------------------------------------------------------------

    @property
    def old_disk_bolometric_luminosity_map(self):
        return self.old_disk_bolometric_luminosity_map_earth

    # -----------------------------------------------------------------

    @property
    def has_old_disk_bolometric_luminosity_map(self):
        return self.has_old_disk_bolometric_luminosity_map_earth

    # -----------------------------------------------------------------

    @lazyproperty
    def old_disk_bolometric_luminosity_map_earth(self):
        return self.old_disk_map_earth.normalized(to=self.intrinsic_bolometric_luminosity_old_disk)

    # -----------------------------------------------------------------

    @property
    def has_old_disk_bolometric_luminosity_map_earth(self):
        return self.has_intrinsic_bolometric_luminosity_old_disk and self.has_old_disk_map_earth

    # -----------------------------------------------------------------

    @lazyproperty
    def old_disk_bolometric_luminosity_map_faceon(self):
        return self.old_disk_map_faceon.normalized(to=self.intrinsic_bolometric_luminosity_old_disk)

    # -----------------------------------------------------------------

    @property
    def has_old_disk_bolometric_luminosity_map_faceon(self):
        return self.has_intrinsic_bolometric_luminosity_old_disk and self.has_old_disk_map_faceon

    # -----------------------------------------------------------------

    @lazyproperty
    def old_disk_bolometric_luminosity_map_edgeon(self):
        return self.old_disk_map_edgeon.normalized(to=self.intrinsic_bolometric_luminosity_old_disk)

    # -----------------------------------------------------------------

    @property
    def has_old_disk_bolometric_luminosity_map_edgeon(self):
        return self.has_intrinsic_bolometric_luminosity_old_disk and self.has_old_disk_map_edgeon

    # -----------------------------------------------------------------

    @property
    def old_disk_direct_stellar_luminosity_map(self):
        return self.old_disk_direct_stellar_luminosity_map_earth

    # -----------------------------------------------------------------

    @property
    def has_old_disk_direct_stellar_luminosity_map(self):
        return self.has_old_disk_direct_stellar_luminosity_map_earth

    # -----------------------------------------------------------------

    @lazyproperty
    def old_disk_direct_stellar_luminosity_map_earth(self):
        return self.disk_direct_stellar_luminosity_cube_earth.integrate()

    # -----------------------------------------------------------------

    @property
    def has_old_disk_direct_stellar_luminosity_map_earth(self):
        return self.has_disk_direct_stellar_luminosity_cube_earth

    # -----------------------------------------------------------------

    @lazyproperty
    def old_disk_direct_stellar_luminosity_map_faceon(self):
        return self.disk_direct_stellar_luminosity_cube_faceon.integrate()

    # -----------------------------------------------------------------

    @property
    def has_old_disk_direct_stellar_luminosity_map_faceon(self):
        return self.has_disk_direct_stellar_luminosity_cube_faceon

    # -----------------------------------------------------------------

    @lazyproperty
    def old_disk_direct_stellar_luminosity_map_edgeon(self):
        return self.disk_direct_stellar_luminosity_cube_edgeon.integrate()

    # -----------------------------------------------------------------

    @property
    def has_old_disk_direct_stellar_luminosity_map_edgeon(self):
        return self.has_disk_direct_stellar_luminosity_cube_edgeon

    # -----------------------------------------------------------------

    @property
    def old_disk_i1_luminosity_map(self):
        return self.old_disk_i1_luminosity_map_earth

    # -----------------------------------------------------------------

    @property
    def has_old_disk_i1_luminosity_map(self):
        return self.has_old_disk_i1_luminosity_map_earth

    # -----------------------------------------------------------------

    @lazyproperty
    def old_disk_i1_luminosity_map_earth(self):
        return self.disk_observed_stellar_luminosity_cube_earth.get_frame_for_wavelength(self.i1_wavelength, copy=True)

    # -----------------------------------------------------------------

    @property
    def has_old_disk_i1_luminosity_map_earth(self):
        return self.has_disk_observed_stellar_luminosity_cube_earth

    # -----------------------------------------------------------------

    @lazyproperty
    def old_disk_i1_luminosity_map_faceon(self):
        return self.disk_observed_stellar_luminosity_cube_faceon.get_frame_for_wavelength(self.i1_wavelength, copy=True)

    # -----------------------------------------------------------------

    @property
    def has_old_disk_i1_luminosity_map_faceon(self):
        return self.has_disk_observed_stellar_luminosity_cube_faceon

    # -----------------------------------------------------------------

    @lazyproperty
    def old_disk_i1_luminosity_map_edgeon(self):
        return self.disk_observed_stellar_luminosity_cube_edgeon.get_frame_for_wavelength(self.i1_wavelength, copy=True)

    # -----------------------------------------------------------------

    @property
    def has_old_disk_i1_luminosity_map_edgeon(self):
        return self.has_disk_observed_stellar_luminosity_cube_edgeon

    # -----------------------------------------------------------------

    @property
    def old_disk_dust_luminosity_map(self):
        return self.old_disk_dust_luminosity_map_earth

    # -----------------------------------------------------------------

    @property
    def has_old_disk_dust_luminosity_map(self):
        return self.has_old_disk_dust_luminosity_map_earth

    # -----------------------------------------------------------------

    @lazyproperty
    def old_disk_dust_luminosity_map_earth(self):
        return self.disk_dust_luminosity_cube_earth.integrate()

    # -----------------------------------------------------------------

    @property
    def has_old_disk_dust_luminosity_map_earth(self):
        return self.has_disk_dust_luminosity_cube_earth

    # -----------------------------------------------------------------

    @lazyproperty
    def old_disk_dust_luminosity_map_faceon(self):
        return self.disk_dust_luminosity_cube_faceon.integrate()

    # -----------------------------------------------------------------

    @property
    def has_old_disk_dust_luminosity_map_faceon(self):
        return self.has_disk_dust_luminosity_cube_faceon

    # -----------------------------------------------------------------

    @lazyproperty
    def old_disk_dust_luminosity_map_edgeon(self):
        return self.disk_dust_luminosity_cube_edgeon.integrate()

    # -----------------------------------------------------------------

    @property
    def has_old_disk_dust_luminosity_map_edgeon(self):
        return self.has_disk_dust_luminosity_cube_edgeon

    # -----------------------------------------------------------------
    # OLD MAPS
    # -----------------------------------------------------------------

    @property
    def old_bolometric_luminosity_map(self):
        return self.old_bolometric_luminosity_map_earth

    # -----------------------------------------------------------------

    @property
    def has_old_bolometric_luminosity_map(self):
        return self.has_old_bolometric_luminosity_map_earth

    # -----------------------------------------------------------------

    @lazyproperty
    def old_bolometric_luminosity_map_earth(self):
        return self.old_bulge_bolometric_luminosity_map_earth + self.old_disk_bolometric_luminosity_map_earth

    # -----------------------------------------------------------------

    @property
    def has_old_bolometric_luminosity_map_earth(self):
        return self.has_old_bulge_bolometric_luminosity_map_earth and self.has_old_disk_bolometric_luminosity_map_earth

    # -----------------------------------------------------------------

    @lazyproperty
    def old_bolometric_luminosity_map_faceon(self):
        return self.old_bulge_bolometric_luminosity_map_faceon + self.old_disk_bolometric_luminosity_map_faceon

    # -----------------------------------------------------------------

    @property
    def has_old_bolometric_luminosity_map_faceon(self):
        return self.has_old_bulge_bolometric_luminosity_map_faceon and self.has_old_disk_bolometric_luminosity_map_faceon

    # -----------------------------------------------------------------

    @lazyproperty
    def old_bolometric_luminosity_map_edgeon(self):
        return self.old_bulge_bolometric_luminosity_map_edgeon + self.old_disk_bolometric_luminosity_map_edgeon

    # -----------------------------------------------------------------

    @property
    def has_old_bolometric_luminosity_map_edgeon(self):
        return self.has_old_bulge_bolometric_luminosity_map_edgeon and self.has_old_disk_bolometric_luminosity_map_edgeon

    # -----------------------------------------------------------------

    @property
    def old_direct_stellar_luminosity_map(self):
        return self.old_direct_stellar_luminosity_map_earth

    # -----------------------------------------------------------------

    @property
    def has_old_direct_stellar_luminosity_map(self):
        return self.has_old_direct_stellar_luminosity_map_earth

    # -----------------------------------------------------------------

    @lazyproperty
    def old_direct_stellar_luminosity_map_earth(self):
        return self.old_bulge_direct_stellar_luminosity_map_earth + self.old_disk_direct_stellar_luminosity_map_earth

    # -----------------------------------------------------------------

    @property
    def has_old_direct_stellar_luminosity_map_earth(self):
        return self.has_old_bulge_direct_stellar_luminosity_map_earth and self.has_old_disk_direct_stellar_luminosity_map_earth

    # -----------------------------------------------------------------

    @lazyproperty
    def old_direct_stellar_luminosity_map_faceon(self):
        return self.old_bulge_direct_stellar_luminosity_map_faceon + self.old_disk_direct_stellar_luminosity_map_faceon

    # -----------------------------------------------------------------

    @property
    def has_old_direct_stellar_luminosity_map_faceon(self):
        return self.has_old_bulge_direct_stellar_luminosity_map_faceon and self.has_old_disk_direct_stellar_luminosity_map_faceon

    # -----------------------------------------------------------------

    @lazyproperty
    def old_direct_stellar_luminosity_map_edgeon(self):
        return self.old_bulge_direct_stellar_luminosity_map_edgeon + self.old_disk_direct_stellar_luminosity_map_edgeon

    # -----------------------------------------------------------------

    @property
    def has_old_direct_stellar_luminosity_map_edgeon(self):
        return self.has_old_bulge_direct_stellar_luminosity_map_edgeon and self.has_old_disk_direct_stellar_luminosity_map_edgeon

    # -----------------------------------------------------------------

    @property
    def old_direct_stellar_sed(self):
        return self.old_direct_stellar_sed_earth

    # -----------------------------------------------------------------

    @property
    def has_old_direct_stellar_sed(self):
        return self.has_old_direct_stellar_sed_earth

    # -----------------------------------------------------------------

    @property
    def old_direct_stellar_sed_earth(self):
        return self.old_simulations.observed_sed_direct

    # -----------------------------------------------------------------

    @property
    def has_old_direct_stellar_sed_earth(self):
        return self.old_simulations.has_direct_sed

    # -----------------------------------------------------------------

    @property
    def old_direct_stellar_sed_faceon(self):
        return self.old_simulations.faceon_observed_sed_direct

    # -----------------------------------------------------------------

    @property
    def has_old_direct_stellar_sed_faceon(self):
        return self.old_simulations.has_direct_sed_faceon

    # -----------------------------------------------------------------

    @property
    def old_direct_stellar_sed_edgeon(self):
        return self.old_simulations.edgeon_observed_sed_direct

    # -----------------------------------------------------------------

    @property
    def has_old_direct_stellar_sed_edgeon(self):
        return self.old_simulations.has_direct_sed_edgeon

    # -----------------------------------------------------------------

    @property
    def old_i1_luminosity_map(self):
        return self.old_i1_luminosity_map_earth

    # -----------------------------------------------------------------

    @property
    def has_old_i1_luminosity_map(self):
        return self.has_old_i1_luminosity_map_earth

    # -----------------------------------------------------------------

    @lazyproperty
    def old_i1_luminosity_map_earth(self):
        return self.old_bulge_i1_luminosity_map_earth + self.old_disk_i1_luminosity_map_earth

    # -----------------------------------------------------------------

    @property
    def has_old_i1_luminosity_map_earth(self):
        return self.has_old_bulge_i1_luminosity_map_earth and self.has_old_disk_i1_luminosity_map_earth

    # -----------------------------------------------------------------

    @lazyproperty
    def old_i1_luminosity_map_faceon(self):
        return self.old_bulge_i1_luminosity_map_faceon + self.old_disk_i1_luminosity_map_faceon

    # -----------------------------------------------------------------

    @property
    def has_old_i1_luminosity_map_faceon(self):
        return self.has_old_bulge_i1_luminosity_map_faceon and self.has_old_disk_i1_luminosity_map_faceon

    # -----------------------------------------------------------------

    @lazyproperty
    def old_i1_luminosity_map_edgeon(self):
        return self.old_bulge_i1_luminosity_map_edgeon + self.old_disk_i1_luminosity_map_edgeon

    # -----------------------------------------------------------------

    @property
    def has_old_i1_luminosity_map_edgeon(self):
        return self.has_old_bulge_i1_luminosity_map_edgeon and self.has_old_disk_i1_luminosity_map_edgeon

    # -----------------------------------------------------------------

    @property
    def old_intrinsic_i1_luminosity_map(self):
        return self.old_intrinsic_i1_luminosity_map_earth

    # -----------------------------------------------------------------

    @property
    def has_old_intrinsic_i1_luminosity_map(self):
        return self.has_old_intrinsic_i1_luminosity_map_earth

    # -----------------------------------------------------------------

    @lazyproperty
    def old_intrinsic_i1_luminosity_map_earth(self):
        return self.old_bulge_intrinsic_i1_luminosity_map_earth + self.old_disk_intrinsic_i1_luminosity_map_earth

    # -----------------------------------------------------------------

    @property
    def has_old_intrinsic_i1_luminosity_map_earth(self):
        return self.has_old_bulge_intrinsic_i1_luminosity_map_earth and self.has_old_disk_intrinsic_i1_luminosity_map_earth

    # -----------------------------------------------------------------

    @lazyproperty
    def old_intrinsic_i1_luminosity_map_faceon(self):
        return self.old_bulge_intrinsic_i1_luminosity_map_faceon + self.old_disk_intrinsic_i1_luminosity_map_faceon

    # -----------------------------------------------------------------

    @property
    def has_old_intrinsic_i1_luminosity_map_faceon(self):
        return self.has_old_bulge_intrinsic_i1_luminosity_map_faceon and self.has_old_disk_intrinsic_i1_luminosity_map_faceon

    # -----------------------------------------------------------------

    @lazyproperty
    def old_intrinsic_i1_luminosity_map_edgeon(self):
        return self.old_bulge_intrinsic_i1_luminosity_map_edgeon + self.old_disk_intrinsic_i1_luminosity_map_edgeon

    # -----------------------------------------------------------------

    @property
    def has_old_intrinsic_i1_luminosity_map_edgeon(self):
        return self.has_old_bulge_intrinsic_i1_luminosity_map_edgeon and self.has_old_disk_intrinsic_i1_luminosity_map_edgeon

    # -----------------------------------------------------------------

    @property
    def old_dust_luminosity_map(self):
        return self.old_dust_luminosity_map_earth

    # -----------------------------------------------------------------

    @property
    def has_old_dust_luminosity_map(self):
        return self.has_old_dust_luminosity_map_earth

    # -----------------------------------------------------------------

    @lazyproperty
    def old_dust_luminosity_map_earth(self):
        return self.old_dust_luminosity_cube_earth.integrate()

    # -----------------------------------------------------------------

    @property
    def has_old_dust_luminosity_map_earth(self):
        return self.has_old_dust_luminosity_cube_earth

    # -----------------------------------------------------------------

    @lazyproperty
    def old_dust_luminosity_map_faceon(self):
        return self.old_dust_luminosity_cube_faceon.integrate()

    # -----------------------------------------------------------------

    @property
    def has_old_dust_luminosity_map_faceon(self):
        return self.has_old_dust_luminosity_cube_faceon

    # -----------------------------------------------------------------

    @lazyproperty
    def old_dust_luminosity_map_edgeon(self):
        return self.old_dust_luminosity_cube_edgeon.integrate()

    # -----------------------------------------------------------------

    @property
    def has_old_dust_luminosity_map_edgeon(self):
        return self.has_old_dust_luminosity_cube_edgeon

    # -----------------------------------------------------------------
    # YOUNG MAPS
    # -----------------------------------------------------------------

    @property
    def young_map_path(self):
        return self.definition.young_stars_map_path

    # -----------------------------------------------------------------

    @property
    def has_young_map(self):
        return fs.is_file(self.young_map_path)

    # -----------------------------------------------------------------

    @lazyproperty
    def young_map(self):
        return Frame.from_file(self.young_map_path)

    # -----------------------------------------------------------------

    @property
    def young_map_psf_filter(self):
        return self.young_map.psf_filter

    # -----------------------------------------------------------------

    @property
    def young_map_fwhm(self):
        return self.young_map.fwhm

    # -----------------------------------------------------------------

    @lazyproperty
    def young_map_wcs(self):
        return CoordinateSystem.from_file(self.young_map_path)

    # -----------------------------------------------------------------

    @lazyproperty
    def young_map_projection(self):

        """
        This function ...
        :return:
        """

        azimuth = 0.0
        if not self.has_center: raise ValueError("Galaxy center coordinate is not defined")
        return GalaxyProjection.from_wcs(self.young_map_wcs, self.center, self.distance, self.inclination, azimuth, self.position_angle)

    # -----------------------------------------------------------------

    @property
    def young_map_shape(self):
        return self.young_map_wcs.shape

    # -----------------------------------------------------------------

    @property
    def young_map_pixelscale(self):
        return self.young_map_wcs.pixelscale

    # -----------------------------------------------------------------
    # INTRINSIC FUV
    # -----------------------------------------------------------------

    @property
    def young_intrinsic_fuv_luminosity_map(self):
        return self.young_intrinsic_fuv_luminosity_map_earth

    # -----------------------------------------------------------------

    @lazyproperty
    def young_intrinsic_fuv_luminosity_map_earth(self):
        return self.young_map_earth.normalized(to=self.intrinsic_fuv_luminosity_young)

    # -----------------------------------------------------------------

    @lazyproperty
    def young_intrinsic_fuv_luminosity_map_faceon(self):
        return self.young_map_faceon.normalized(to=self.intrinsic_fuv_luminosity_young)

    # -----------------------------------------------------------------

    @lazyproperty
    def young_intrinsic_fuv_luminosity_map_edgeon(self):
        return self.young_map_edgeon.normalized(to=self.intrinsic_fuv_luminosity_young)

    # -----------------------------------------------------------------

    @property
    def has_young_intrinsic_fuv_luminosity_map(self):
        return self.has_young_intrinsic_fuv_luminosity_map_earth

    # -----------------------------------------------------------------

    @property
    def has_young_intrinsic_fuv_luminosity_map_earth(self):
        return self.has_intrinsic_fuv_luminosity_young and self.has_young_map_earth

    # -----------------------------------------------------------------

    @property
    def has_young_intrinsic_fuv_luminosity_map_faceon(self):
        return self.has_intrinsic_fuv_luminosity_young and self.has_young_map_faceon

    # -----------------------------------------------------------------

    @property
    def has_young_intrinsic_fuv_luminosity_map_edgeon(self):
        return self.has_intrinsic_fuv_luminosity_young and self.has_young_map_edgeon

    # -----------------------------------------------------------------
    # BOLOMETRIC LUMINOSITY
    # -----------------------------------------------------------------

    @property
    def young_bolometric_luminosity_map(self):
        return self.young_bolometric_luminosity_map_earth

    # -----------------------------------------------------------------

    @lazyproperty
    def young_bolometric_luminosity_map_earth(self):
        return self.young_map_earth.normalized(to=self.intrinsic_bolometric_luminosity_young)

    # -----------------------------------------------------------------

    @lazyproperty
    def young_bolometric_luminosity_map_faceon(self):
        return self.young_map_faceon.normalized(to=self.intrinsic_bolometric_luminosity_young)

    # -----------------------------------------------------------------

    @lazyproperty
    def young_bolometric_luminosity_map_edgeon(self):
        return self.young_map_edgeon.normalized(to=self.intrinsic_bolometric_luminosity_young)

    # -----------------------------------------------------------------

    @property
    def has_young_bolometric_luminosity_map(self):
        return self.has_young_bolometric_luminosity_map_earth

    # -----------------------------------------------------------------

    @property
    def has_young_bolometric_luminosity_map_earth(self):
        return self.has_intrinsic_bolometric_luminosity_young and self.has_young_map_earth

    # -----------------------------------------------------------------

    @property
    def has_young_bolometric_luminosity_map_faceon(self):
        return self.has_intrinsic_bolometric_luminosity_young and self.has_young_map_faceon

    # -----------------------------------------------------------------

    @property
    def has_young_bolometric_luminosity_map_edgeon(self):
        return self.has_intrinsic_bolometric_luminosity_young and self.has_young_map_edgeon

    # -----------------------------------------------------------------
    # DIRECT
    # -----------------------------------------------------------------

    @property
    def young_direct_stellar_luminosity_map(self):
        return self.young_direct_stellar_luminosity_map_earth

    # -----------------------------------------------------------------

    @property
    def has_young_direct_stellar_luminosity_map(self):
        return self.has_young_direct_stellar_luminosity_map_earth

    # -----------------------------------------------------------------

    @lazyproperty
    def young_direct_stellar_luminosity_map_earth(self):
        return self.young_direct_stellar_luminosity_cube_earth.integrate()

    # -----------------------------------------------------------------

    @property
    def has_young_direct_stellar_luminosity_map_earth(self):
        return self.has_young_direct_stellar_luminosity_cube_earth

    # -----------------------------------------------------------------

    @lazyproperty
    def young_direct_stellar_luminosity_map_faceon(self):
        return self.young_direct_stellar_luminosity_cube_faceon.integrate()

    # -----------------------------------------------------------------

    @property
    def has_young_direct_stellar_luminosity_map_faceon(self):
        return self.has_young_direct_stellar_luminosity_cube_faceon

    # -----------------------------------------------------------------

    @lazyproperty
    def young_direct_stellar_luminosity_map_edgeon(self):
        return self.young_direct_stellar_luminosity_cube_edgeon.integrate()

    # -----------------------------------------------------------------

    @property
    def has_young_direct_stellar_luminosity_map_edgeon(self):
        return self.has_young_direct_stellar_luminosity_cube_edgeon

    # -----------------------------------------------------------------
    # FUV LUMINOSITY
    # -----------------------------------------------------------------

    @property
    def young_fuv_luminosity_map(self):
        return self.young_fuv_luminosity_map_earth

    # -----------------------------------------------------------------

    @property
    def has_young_fuv_luminosity_map(self):
        return self.has_young_fuv_luminosity_map_earth

    # -----------------------------------------------------------------

    @lazyproperty
    def young_fuv_luminosity_map_earth(self):
        return self.young_observed_stellar_luminosity_cube_earth.get_frame_for_wavelength(self.fuv_wavelength, copy=True)

    # -----------------------------------------------------------------

    @property
    def has_young_fuv_luminosity_map_earth(self):
        return self.has_young_observed_stellar_luminosity_cube_earth

    # -----------------------------------------------------------------

    @lazyproperty
    def young_fuv_luminosity_map_faceon(self):
        return self.young_observed_stellar_luminosity_cube_faceon.get_frame_for_wavelength(self.fuv_wavelength, copy=True)

    # -----------------------------------------------------------------

    @property
    def has_young_fuv_luminosity_map_faceon(self):
        return self.has_young_observed_stellar_luminosity_cube_faceon

    # -----------------------------------------------------------------

    @lazyproperty
    def young_fuv_luminosity_map_edgeon(self):
        return self.young_observed_stellar_luminosity_cube_edgeon.get_frame_for_wavelength(self.fuv_wavelength, copy=True)

    # -----------------------------------------------------------------

    @property
    def has_young_fuv_luminosity_map_edgeon(self):
        return self.has_young_observed_stellar_luminosity_cube_edgeon

    # -----------------------------------------------------------------

    @property
    def young_dust_luminosity_map(self):
        return self.young_dust_luminosity_map_earth

    # -----------------------------------------------------------------

    @property
    def has_young_dust_luminosity_map(self):
        return self.has_young_dust_luminosity_map_earth

    # -----------------------------------------------------------------

    @lazyproperty
    def young_dust_luminosity_map_earth(self):
        return self.young_dust_luminosity_cube_earth.integrate()

    # -----------------------------------------------------------------

    @property
    def has_young_dust_luminosity_map_earth(self):
        return self.has_young_dust_luminosity_cube_earth

    # -----------------------------------------------------------------

    @lazyproperty
    def young_dust_luminosity_map_faceon(self):
        return self.young_dust_luminosity_cube_faceon.integrate()

    # -----------------------------------------------------------------

    @property
    def has_young_dust_luminosity_map_faceon(self):
        return self.has_young_dust_luminosity_cube_faceon

    # -----------------------------------------------------------------

    @lazyproperty
    def young_dust_luminosity_map_edgeon(self):
        return self.young_dust_luminosity_cube_edgeon.integrate()

    # -----------------------------------------------------------------

    @property
    def has_young_dust_luminosity_map_edgeon(self):
        return self.has_young_dust_luminosity_cube_edgeon

    # -----------------------------------------------------------------
    # STAR FORMATION RATE
    #   SALIM
    #     EARTH
    # -----------------------------------------------------------------

    @property
    def young_star_formation_rate_map_salim(self):
        return self.young_star_formation_rate_map_earth_salim

    # -----------------------------------------------------------------

    @property
    def has_young_star_formation_rate_map_salim(self):
        return self.has_young_star_formation_rate_map_earth_salim

    # -----------------------------------------------------------------

    @lazyproperty
    def young_star_formation_rate_map_earth_salim(self):
        return salim_fuv_to_sfr(self.young_intrinsic_fuv_luminosity_map_earth, distance=self.distance)

    # -----------------------------------------------------------------

    @property
    def has_young_star_formation_rate_map_earth_salim(self):
        return self.has_young_intrinsic_fuv_luminosity_map_earth

    # -----------------------------------------------------------------
    #     FACEON
    # -----------------------------------------------------------------

    @lazyproperty
    def young_star_formation_rate_map_faceon_salim(self):
        return salim_fuv_to_sfr(self.young_intrinsic_fuv_luminosity_map_faceon, distance=self.distance)

    # -----------------------------------------------------------------

    @property
    def has_young_star_formation_rate_map_faceon_salim(self):
        return self.has_young_intrinsic_fuv_luminosity_map_faceon

    # -----------------------------------------------------------------
    #     EDGEON
    # -----------------------------------------------------------------

    @lazyproperty
    def young_star_formation_rate_map_edgeon_salim(self):
        return salim_fuv_to_sfr(self.young_intrinsic_fuv_luminosity_map_edgeon, distance=self.distance)

    # -----------------------------------------------------------------

    @property
    def has_young_star_formation_rate_map_edgeon_salim(self):
        return self.has_young_intrinsic_fuv_luminosity_map_edgeon

    # -----------------------------------------------------------------
    #   KENNICUTT & EVANS
    #     EARTH
    # -----------------------------------------------------------------

    @property
    def young_star_formation_rate_map_ke(self):
        return self.young_star_formation_rate_map_earth_ke

    # -----------------------------------------------------------------

    @property
    def has_young_star_formation_rate_map_ke(self):
        return self.has_young_star_formation_rate_map_earth_ke

    # -----------------------------------------------------------------

    @lazyproperty
    def young_star_formation_rate_map_earth_ke(self):
        return kennicutt_evans_fuv_to_sfr(self.young_intrinsic_fuv_luminosity_map_earth, distance=self.distance)

    # -----------------------------------------------------------------

    @property
    def has_young_star_formation_rate_map_earth_ke(self):
        return self.has_young_intrinsic_fuv_luminosity_map_earth

    # -----------------------------------------------------------------
    #     FACEON
    # -----------------------------------------------------------------

    @lazyproperty
    def young_star_formation_rate_map_faceon_ke(self):
        return kennicutt_evans_fuv_to_sfr(self.young_intrinsic_fuv_luminosity_map_faceon, distance=self.distance)

    # -----------------------------------------------------------------

    @property
    def has_young_star_formation_rate_map_faceon_ke(self):
        return fs.is_file(self.young_star_formation_rate_map_faceon_ke)

    # -----------------------------------------------------------------
    #     EDGEON
    # -----------------------------------------------------------------

    @lazyproperty
    def young_star_formation_rate_map_edgeon_ke(self):
        return kennicutt_evans_fuv_to_sfr(self.young_intrinsic_fuv_luminosity_map_edgeon, distance=self.distance)

    # -----------------------------------------------------------------

    @property
    def has_young_star_formation_rate_map_edgeon_ke(self):
        return self.has_young_intrinsic_fuv_luminosity_map_edgeon

    # -----------------------------------------------------------------
    # SFR MAPS
    # -----------------------------------------------------------------

    @property
    def sfr_map_path(self):
        return self.definition.ionizing_stars_map_path

    # -----------------------------------------------------------------

    @property
    def has_sfr_map(self):
        return fs.is_file(self.sfr_map_path)

    # -----------------------------------------------------------------

    @lazyproperty
    def sfr_map(self):
        return Frame.from_file(self.sfr_map_path)

    # -----------------------------------------------------------------

    @property
    def sfr_map_psf_filter(self):
        return self.sfr_map.psf_filter

    # -----------------------------------------------------------------

    @property
    def sfr_map_fwhm(self):
        return self.sfr_map.fwhm

    # -----------------------------------------------------------------

    @lazyproperty
    def sfr_map_wcs(self):
        return CoordinateSystem.from_file(self.sfr_map_path)

    # -----------------------------------------------------------------

    @lazyproperty
    def sfr_map_projection(self):

        """
        This function ...
        :return:
        """

        azimuth = 0.0
        if not self.has_center: raise ValueError("Galaxy center coordinate is not defined")
        return GalaxyProjection.from_wcs(self.sfr_map_wcs, self.center, self.distance, self.inclination, azimuth, self.position_angle)

    # -----------------------------------------------------------------

    @property
    def sfr_map_shape(self):
        return self.sfr_map_wcs.shape

    # -----------------------------------------------------------------

    @property
    def sfr_map_pixelscale(self):
        return self.sfr_map_wcs.pixelscale

    # -----------------------------------------------------------------

    @property
    def sfr_intrinsic_fuv_luminosity_map(self):
        return self.sfr_intrinsic_fuv_luminosity_map_earth

    # -----------------------------------------------------------------

    @lazyproperty
    def sfr_intrinsic_fuv_luminosity_map_earth(self):
        return self.sfr_map_earth.normalized(to=self.intrinsic_fuv_luminosity_sfr)

    # -----------------------------------------------------------------

    @lazyproperty
    def sfr_intrinsic_fuv_luminosity_map_faceon(self):
        return self.sfr_map_faceon.normalized(to=self.intrinsic_fuv_luminosity_sfr)

    # -----------------------------------------------------------------

    @lazyproperty
    def sfr_intrinsinc_fuv_luminosity_map_edgeon(self):
        return self.sfr_map_edgeon.normalized(to=self.intrinsic_fuv_luminosity_sfr)

    # -----------------------------------------------------------------

    @property
    def has_sfr_intrinsic_fuv_luminosity_map(self):
        return self.has_sfr_intrinsic_fuv_luminosity_map_earth

    # -----------------------------------------------------------------

    @property
    def has_sfr_intrinsic_fuv_luminosity_map_earth(self):
        return self.has_intrinsic_fuv_luminosity_sfr and self.has_sfr_map_earth

    # -----------------------------------------------------------------

    @property
    def has_sfr_intrinsic_fuv_luminosity_map_faceon(self):
        return self.has_intrinsic_fuv_luminosity_sfr and self.has_sfr_map_faceon

    # -----------------------------------------------------------------

    @property
    def has_sfr_intrinsic_fuv_luminosity_map_edgeon(self):
        return self.has_intrinsic_fuv_luminosity_sfr and self.has_sfr_map_edgeon

    # -----------------------------------------------------------------

    @property
    def sfr_bolometric_luminosity_map(self):
        return self.sfr_bolometric_luminosity_map_earth

    # -----------------------------------------------------------------

    @lazyproperty
    def sfr_bolometric_luminosity_map_earth(self):
        return self.sfr_map_earth.normalized(to=self.intrinsic_bolometric_luminosity_sfr)

    # -----------------------------------------------------------------

    @lazyproperty
    def sfr_bolometric_luminosity_map_faceon(self):
        return self.sfr_map_faceon.normalized(to=self.intrinsic_bolometric_luminosity_sfr)

    # -----------------------------------------------------------------

    @lazyproperty
    def sfr_bolometric_luminosity_map_edgeon(self):
        return self.sfr_map_edgeon.normalized(to=self.intrinsic_bolometric_luminosity_sfr)

    # -----------------------------------------------------------------

    @property
    def has_sfr_bolometric_luminosity_map(self):
        return self.has_sfr_bolometric_luminosity_map_earth

    # -----------------------------------------------------------------

    @property
    def has_sfr_bolometric_luminosity_map_earth(self):
        return self.has_intrinsic_bolometric_luminosity_sfr and self.has_sfr_map_earth

    # -----------------------------------------------------------------

    @property
    def has_sfr_bolometric_luminosity_map_faceon(self):
        return self.has_intrinsic_bolometric_luminosity_sfr and self.has_sfr_map_faceon

    # -----------------------------------------------------------------

    @property
    def has_sfr_bolometric_luminosity_map_edgeon(self):
        return self.has_intrinsic_bolometric_luminosity_sfr and self.has_sfr_map_edgeon

    # -----------------------------------------------------------------

    @property
    def sfr_direct_stellar_luminosity_map(self):
        return self.sfr_direct_stellar_luminosity_map_earth

    # -----------------------------------------------------------------

    @property
    def has_sfr_direct_stellar_luminosity_map(self):
        return self.has_sfr_direct_stellar_luminosity_map_earth

    # -----------------------------------------------------------------

    @lazyproperty
    def sfr_direct_stellar_luminosity_map_earth(self):
        return self.sfr_direct_stellar_luminosity_cube_earth.integrate()

    # -----------------------------------------------------------------

    @property
    def has_sfr_direct_stellar_luminosity_map_earth(self):
        return self.has_sfr_direct_stellar_luminosity_cube_earth

    # -----------------------------------------------------------------

    @lazyproperty
    def sfr_direct_stellar_luminosity_map_faceon(self):
        return self.sfr_direct_stellar_luminosity_cube_faceon.integrate()

    # -----------------------------------------------------------------

    @property
    def has_sfr_direct_stellar_luminosity_map_faceon(self):
        return self.has_sfr_direct_stellar_luminosity_cube_faceon

    # -----------------------------------------------------------------

    @lazyproperty
    def sfr_direct_stellar_luminosity_map_edgeon(self):
        return self.sfr_direct_stellar_luminosity_cube_edgeon.integrate()

    # -----------------------------------------------------------------

    @property
    def has_sfr_direct_stellar_luminosity_map_edgeon(self):
        return self.has_sfr_direct_stellar_luminosity_cube_edgeon

    # -----------------------------------------------------------------

    @property
    def sfr_fuv_luminosity_map(self):
        return self.sfr_fuv_luminosity_map_earth

    # -----------------------------------------------------------------

    @property
    def has_sfr_fuv_luminosity_map(self):
        return self.has_sfr_fuv_luminosity_map_earth

    # -----------------------------------------------------------------

    @lazyproperty
    def sfr_fuv_luminosity_map_earth(self):
        return self.sfr_observed_stellar_luminosity_cube_earth.get_frame_for_wavelength(self.fuv_wavelength, copy=True)

    # -----------------------------------------------------------------

    @property
    def has_sfr_fuv_luminosity_map_earth(self):
        return self.has_sfr_observed_stellar_luminosity_cube_earth

    # -----------------------------------------------------------------

    @lazyproperty
    def sfr_fuv_luminosity_map_faceon(self):
        return self.sfr_observed_stellar_luminosity_cube_faceon.get_frame_for_wavelength(self.fuv_wavelength, copy=True)

    # -----------------------------------------------------------------

    @property
    def has_sfr_fuv_luminosity_map_faceon(self):
        return self.has_sfr_observed_stellar_luminosity_cube_faceon

    # -----------------------------------------------------------------

    @lazyproperty
    def sfr_fuv_luminosity_map_edgeon(self):
        return self.sfr_observed_stellar_luminosity_cube_edgeon.get_frame_for_wavelength(self.fuv_wavelength, copy=True)

    # -----------------------------------------------------------------

    @property
    def has_sfr_fuv_luminosity_map_edgeon(self):
        return self.has_sfr_observed_stellar_luminosity_cube_edgeon

    # -----------------------------------------------------------------

    @property
    def star_formation_rate_map(self):
        return self.star_formation_rate_map_earth

    # -----------------------------------------------------------------

    @lazyproperty
    def star_formation_rate_map_earth(self):
        return self.sfr_map_earth.normalized(to=self.sfr)

    # -----------------------------------------------------------------

    @lazyproperty
    def star_formation_rate_map_faceon(self):
        return self.sfr_map_faceon.normalized(to=self.sfr)

    # -----------------------------------------------------------------

    @lazyproperty
    def star_formation_rate_map_edgeon(self):
        return self.sfr_map_edgeon.normalized(to=self.sfr)

    # -----------------------------------------------------------------

    @property
    def has_star_formation_rate_map(self):
        return self.has_star_formation_rate_map_earth

    # -----------------------------------------------------------------

    @property
    def has_star_formation_rate_map_earth(self):
        return self.has_sfr and self.has_sfr_map_earth

    # -----------------------------------------------------------------

    @property
    def has_star_formation_rate_map_faceon(self):
        return self.has_sfr and self.has_sfr_map_faceon

    # -----------------------------------------------------------------

    @property
    def has_star_formation_rate_map_edgeon(self):
        return self.has_sfr and self.has_sfr_map_edgeon

    # -----------------------------------------------------------------

    @property
    def sfr_dust_mass_map(self):
        return self.sfr_dust_mass_map_earth

    # -----------------------------------------------------------------

    @lazyproperty
    def sfr_dust_mass_map_earth(self):
        return self.sfr_map_earth.normalized(to=self.sfr_dust_mass)

    # -----------------------------------------------------------------

    @lazyproperty
    def sfr_dust_mass_map_faceon(self):
        return self.sfr_map_faceon.normalized(to=self.sfr_dust_mass)

    # -----------------------------------------------------------------

    @lazyproperty
    def sfr_dust_mass_map_edgeon(self):
        return self.sfr_map_edgeon.normalized(to=self.sfr_dust_mass)

    # -----------------------------------------------------------------

    @property
    def has_sfr_dust_mass_map(self):
        return self.has_sfr_dust_mass_map_earth

    # -----------------------------------------------------------------

    @property
    def has_sfr_dust_mass_map_earth(self):
        return self.has_sfr_dust_mass and self.has_sfr_map_earth

    # -----------------------------------------------------------------

    @property
    def has_sfr_dust_mass_map_faceon(self):
        return self.has_sfr_dust_mass and self.has_sfr_map_faceon

    # -----------------------------------------------------------------

    @property
    def has_sfr_dust_mass_map_edgeon(self):
        return self.has_sfr_dust_mass and self.has_sfr_map_edgeon

    # -----------------------------------------------------------------

    @property
    def sfr_stellar_luminosity_map(self):
        return self.sfr_stellar_luminosity_map_earth

    # -----------------------------------------------------------------

    @lazyproperty
    def sfr_stellar_luminosity_map_earth(self):
        return self.sfr_map_earth.normalized(to=self.intrinsic_stellar_luminosity_sfr)

    # -----------------------------------------------------------------

    @lazyproperty
    def sfr_stellar_luminosity_map_faceon(self):
        return self.sfr_map_faceon.normalized(to=self.intrinsic_stellar_luminosity_sfr)

    # -----------------------------------------------------------------

    @lazyproperty
    def sfr_stellar_luminosity_map_edgeon(self):
        return self.sfr_map_edgeon.normalized(to=self.intrinsic_stellar_luminosity_sfr)

    # -----------------------------------------------------------------

    @property
    def has_sfr_stellar_luminosity_map(self):
        return self.has_sfr_stellar_luminosity_map_earth

    # -----------------------------------------------------------------

    @property
    def has_sfr_stellar_luminosity_map_earth(self):
        return self.has_intrinsic_stellar_luminosity_sfr and self.has_sfr_map_earth

    # -----------------------------------------------------------------

    @property
    def has_sfr_stellar_luminosity_map_faceon(self):
        return self.has_intrinsic_stellar_luminosity_sfr and self.has_sfr_map_faceon

    # -----------------------------------------------------------------

    @property
    def has_sfr_stellar_luminosity_map_edgeon(self):
        return self.has_intrinsic_stellar_luminosity_sfr and self.has_sfr_map_edgeon

    # -----------------------------------------------------------------

    @property
    def sfr_intrinsic_dust_luminosity_map(self):
        return self.sfr_intrinsic_dust_luminosity_map_earth

    # -----------------------------------------------------------------

    @lazyproperty
    def sfr_intrinsic_dust_luminosity_map_earth(self):
        return self.sfr_map_earth.normalized(to=self.intrinsic_dust_luminosity_sfr)

    # -----------------------------------------------------------------

    @lazyproperty
    def sfr_intrinsic_dust_luminosity_map_faceon(self):
        return self.sfr_map_faceon.normalized(to=self.intrinsic_dust_luminosity_sfr)

    # -----------------------------------------------------------------

    @lazyproperty
    def sfr_intrinsic_dust_luminosity_map_edgeon(self):
        return self.sfr_map_edgeon.normalized(to=self.intrinsic_dust_luminosity_sfr)

    # -----------------------------------------------------------------

    @property
    def has_sfr_intrinsic_dust_luminosity_map(self):
        return self.has_sfr_intrinsic_dust_luminosity_map_earth

    # -----------------------------------------------------------------

    @property
    def has_sfr_intrinsic_dust_luminosity_map_earth(self):
        return self.has_intrinsic_dust_luminosity_sfr and self.has_sfr_map_earth

    # -----------------------------------------------------------------

    @property
    def has_sfr_intrinsic_dust_luminosity_map_faceon(self):
        return self.has_intrinsic_dust_luminosity_sfr and self.has_sfr_map_faceon

    # -----------------------------------------------------------------

    @property
    def has_sfr_intrinsic_dust_luminosity_map_edgeon(self):
        return self.has_intrinsic_dust_luminosity_sfr and self.has_sfr_map_edgeon

    # -----------------------------------------------------------------

    @property
    def sfr_dust_luminosity_map(self):
        return self.sfr_dust_luminosity_map_earth

    # -----------------------------------------------------------------

    @property
    def has_sfr_dust_luminosity_map(self):
        return self.has_sfr_dust_luminosity_map_earth

    # -----------------------------------------------------------------

    @lazyproperty
    def sfr_dust_luminosity_map_earth(self):
        return self.sfr_dust_luminosity_cube_earth.integrate()

    # -----------------------------------------------------------------

    @property
    def has_sfr_dust_luminosity_map_earth(self):
        return self.has_sfr_dust_luminosity_cube_earth

    # -----------------------------------------------------------------

    @lazyproperty
    def sfr_dust_luminosity_map_faceon(self):
        return self.sfr_dust_luminosity_cube_faceon.integrate()

    # -----------------------------------------------------------------

    @property
    def has_sfr_dust_luminosity_map_faceon(self):
        return self.has_sfr_dust_luminosity_cube_faceon

    # -----------------------------------------------------------------

    @lazyproperty
    def sfr_dust_luminosity_map_edgeon(self):
        return self.sfr_dust_luminosity_cube_edgeon.integrate()

    # -----------------------------------------------------------------

    @property
    def has_sfr_dust_luminosity_map_edgeon(self):
        return self.has_sfr_dust_luminosity_cube_edgeon

    # -----------------------------------------------------------------
    # UNEVOLVED MAPS
    # -----------------------------------------------------------------

    @property
    def unevolved_intrinsic_fuv_luminosity_map(self):
        return self.unevolved_intrinsic_fuv_luminosity_map_earth

    # -----------------------------------------------------------------

    @property
    def has_unevolved_intrinsic_fuv_luminosity_map(self):
        return self.has_unevolved_intrinsic_fuv_luminosity_map_earth

    # -----------------------------------------------------------------

    @lazyproperty
    def unevolved_intrinsic_fuv_luminosity_map_earth(self):

        """
        This function ...
        :return:
        """

        # Get contributions
        young = self.young_intrinsic_fuv_luminosity_map_earth
        sfr = self.sfr_intrinsic_fuv_luminosity_map_earth

        # Uniformize
        #young, sfr = convolve_and_rebin(young, sfr)
        young, sfr = convolve_rebin_and_convert(young, sfr)

        # Sum the contributions
        return young + sfr

    # -----------------------------------------------------------------

    @property
    def has_unevolved_intrinsic_fuv_luminosity_map_earth(self):
        return self.has_young_intrinsic_fuv_luminosity_map_earth and self.has_sfr_intrinsic_fuv_luminosity_map_earth

    # -----------------------------------------------------------------

    @lazyproperty
    def unevolved_intrinsic_fuv_luminosity_map_faceon(self):

        """
        This function ...
        :return:
        """

        # Get contributions
        young = self.young_intrinsic_fuv_luminosity_map_faceon
        sfr = self.sfr_intrinsic_fuv_luminosity_map_faceon

        # Combine (no WCS): regrid and recenter??
        raise NotImplementedError("Not implemented")

    # -----------------------------------------------------------------

    @property
    def has_unevolved_intrinsic_fuv_luminosity_map_faceon(self):
        return self.has_young_intrinsic_fuv_luminosity_map_faceon and self.has_sfr_intrinsic_fuv_luminosity_map_faceon

    # -----------------------------------------------------------------

    @lazyproperty
    def unevolved_intrinsic_fuv_luminosity_map_edgeon(self):

        """
        This function ...
        :return:
        """

        # Get contributions
        young = self.young_intrinsic_fuv_luminosity_map_edgeon
        sfr = self.young_intrinsic_fuv_luminosity_map_edgeon

        # Combine (no WCS): regrid and recenter??
        raise NotImplementedError("Not implemented")

    # -----------------------------------------------------------------

    @property
    def has_unevolved_intrinsic_fuv_luminosity_map_edgeon(self):
        return self.has_unevolved_intrinsic_fuv_luminosity_map_edgeon and self.has_sfr_intrinsic_fuv_luminosity_map_edgeon

    # -----------------------------------------------------------------

    @property
    def unevolved_star_formation_rate_map(self):
        return self.unevolved_star_formation_rate_map_earth

    # -----------------------------------------------------------------

    @property
    def has_unevolved_star_formation_rate_map(self):
        return self.has_unevolved_star_formation_rate_map_earth

    # -----------------------------------------------------------------

    @lazyproperty
    def unevolved_star_formation_rate_map_earth(self):
        return salim_fuv_to_sfr(self.unevolved_intrinsic_fuv_luminosity_map_earth, distance=self.distance)

    # -----------------------------------------------------------------

    @property
    def has_unevolved_star_formation_rate_map_earth(self):
        return self.has_unevolved_intrinsic_fuv_luminosity_map_earth

    # -----------------------------------------------------------------

    @lazyproperty
    def unevolved_star_formation_rate_map_faceon(self):
        return salim_fuv_to_sfr(self.unevolved_intrinsic_fuv_luminosity_map_faceon, distance=self.distance)

    # -----------------------------------------------------------------

    @property
    def has_unevolved_star_formation_rate_map_faceon(self):
        return self.has_unevolved_intrinsic_fuv_luminosity_map_faceon

    # -----------------------------------------------------------------

    @lazyproperty
    def unevolved_star_formation_rate_map_edgeon(self):
        return salim_fuv_to_sfr(self.unevolved_intrinsic_fuv_luminosity_map_edgeon, distance=self.distance)

    # -----------------------------------------------------------------

    @property
    def has_unevolved_star_formation_rate_map_edgeon(self):
        return self.has_unevolved_intrinsic_fuv_luminosity_map_edgeon

    # -----------------------------------------------------------------

    @property
    def has_unevolved_fuv_luminosity_map(self):
        return self.has_unevolved_fuv_luminosity_map_earth

    # -----------------------------------------------------------------

    @property
    def unevolved_bolometric_luminosity_map(self):
        return self.unevolved_bolometric_luminosity_map_earth

    # -----------------------------------------------------------------

    @lazyproperty
    def unevolved_bolometric_luminosity_map_earth(self):

        """
        This function ...
        :return:
        """

        # Get contributions
        young = self.young_bolometric_luminosity_map_earth
        sfr = self.sfr_bolometric_luminosity_map_earth

        # Unformize
        #young, sfr = convolve_and_rebin(young, sfr)
        young, sfr = convolve_rebin_and_convert(young, sfr)

        # Sum the contributions
        return young + sfr

    # -----------------------------------------------------------------

    @lazyproperty
    def unevolved_bolometric_luminosity_map_faceon(self):

        """
        This function ...
        :return:
        """

        # Get contributions
        young = self.young_bolometric_luminosity_map_faceon
        sfr = self.sfr_bolometric_luminosity_map_faceon

        # Combine (no WCS): regrid and recenter??
        raise NotImplementedError("Not implemented")

    # -----------------------------------------------------------------

    @lazyproperty
    def unevolved_bolometric_luminosity_map_edgeon(self):

        """
        This function ...
        :return:
        """

        # Get contributions
        young = self.young_bolometric_luminosity_map_edgeon
        sfr = self.sfr_bolometric_luminosity_map_edgeon

        # Combine (no WCS): regrid and recenter??
        raise NotImplementedError("Not implemented")

    # -----------------------------------------------------------------

    @property
    def has_unevolved_bolometric_luminosity_map(self):
        return self.has_unevolved_bolometric_luminosity_map_earth

    # -----------------------------------------------------------------

    @property
    def has_unevolved_bolometric_luminosity_map_earth(self):
        return self.has_young_bolometric_luminosity_map_earth and self.has_sfr_bolometric_luminosity_map_earth

    # -----------------------------------------------------------------

    @property
    def has_unevolved_bolometric_luminosity_map_faceon(self):
        return self.has_young_bolometric_luminosity_map_faceon and self.has_sfr_bolometric_luminosity_map_faceon

    # -----------------------------------------------------------------

    @property
    def has_unevolved_bolometric_luminosity_map_edgeon(self):
        return self.has_young_bolometric_luminosity_map_edgeon and self.has_sfr_bolometric_luminosity_map_edgeon

    # -----------------------------------------------------------------

    @property
    def unevolved_direct_stellar_luminosity_map(self):
        return self.unevolved_direct_stellar_luminosity_map_earth

    # -----------------------------------------------------------------

    @property
    def has_unevolved_direct_stellar_luminosity_map(self):
        return self.has_unevolved_direct_stellar_luminosity_map_earth

    # -----------------------------------------------------------------

    @lazyproperty
    def unevolved_direct_stellar_luminosity_map_earth(self):
        return self.unevolved_direct_stellar_luminosity_cube_earth.integrate()

    # -----------------------------------------------------------------

    @property
    def has_unevolved_direct_stellar_luminosity_map_earth(self):
        return self.has_unevolved_direct_stellar_luminosity_cube_earth

    # -----------------------------------------------------------------

    @lazyproperty
    def unevolved_direct_stellar_luminosity_map_faceon(self):
        return self.unevolved_direct_stellar_luminosity_cube_faceon.integrate()

    # -----------------------------------------------------------------

    @property
    def has_unevolved_direct_stellar_luminosity_map_faceon(self):
        return self.has_unevolved_direct_stellar_luminosity_cube_faceon

    # -----------------------------------------------------------------

    @lazyproperty
    def unevolved_direct_stellar_luminosity_map_edgeon(self):
        return self.unevolved_direct_stellar_luminosity_cube_edgeon.integrate()

    # -----------------------------------------------------------------

    @property
    def has_unevolved_direct_stellar_luminosity_map_edgeon(self):
        return self.has_unevolved_direct_stellar_luminosity_cube_edgeon

    # -----------------------------------------------------------------

    @property
    def unevolved_fuv_luminosity_map(self):
        return self.unevolved_fuv_luminosity_map_earth

    # -----------------------------------------------------------------

    @lazyproperty
    def unevolved_fuv_luminosity_map_earth(self):
        return self.unevolved_observed_stellar_luminosity_cube_earth.get_frame_for_wavelength(self.fuv_wavelength, copy=True)

    # -----------------------------------------------------------------

    @property
    def has_unevolved_fuv_luminosity_map_earth(self):
        return self.has_unevolved_observed_stellar_luminosity_cube_earth

    # -----------------------------------------------------------------

    @lazyproperty
    def unevolved_fuv_luminosity_map_faceon(self):
        return self.unevolved_observed_stellar_luminosity_cube_faceon.get_frame_for_wavelength(self.fuv_wavelength, copy=True)

    # -----------------------------------------------------------------

    @property
    def has_unevolved_fuv_luminosity_map_faceon(self):
        return self.has_unevolved_observed_stellar_luminosity_cube_faceon

    # -----------------------------------------------------------------

    @lazyproperty
    def unevolved_fuv_luminosity_map_edgeon(self):
        return self.unevolved_observed_stellar_luminosity_cube_edgeon.get_frame_for_wavelength(self.fuv_wavelength, copy=True)

    # -----------------------------------------------------------------

    @property
    def has_unevolved_fuv_luminosity_map_edgeon(self):
        return self.has_unevolved_observed_stellar_luminosity_cube_edgeon

    # -----------------------------------------------------------------

    @property
    def unevolved_dust_luminosity_map(self):
        return self.unevolved_dust_luminosity_map_earth

    # -----------------------------------------------------------------

    @property
    def has_unevolved_dust_luminosity_map(self):
        return self.has_unevolved_dust_luminosity_map_earth

    # -----------------------------------------------------------------

    @lazyproperty
    def unevolved_dust_luminosity_map_earth(self):
        return self.unevolved_dust_luminosity_cube_earth.integrate()

    # -----------------------------------------------------------------

    @property
    def has_unevolved_dust_luminosity_map_earth(self):
        return self.has_unevolved_dust_luminosity_cube_earth

    # -----------------------------------------------------------------

    @lazyproperty
    def unevolved_dust_luminosity_map_faceon(self):
        return self.unevolved_dust_luminosity_cube_faceon.integrate()

    # -----------------------------------------------------------------

    @property
    def has_unevolved_dust_luminosity_map_faceon(self):
        return self.has_unevolved_dust_luminosity_cube_faceon

    # -----------------------------------------------------------------

    @lazyproperty
    def unevolved_dust_luminosity_map_edgeon(self):
        return self.unevolved_dust_luminosity_cube_edgeon.integrate()

    # -----------------------------------------------------------------

    @property
    def has_unevolved_dust_luminosity_map_edgeon(self):
        return self.has_unevolved_dust_luminosity_cube_edgeon

    # -----------------------------------------------------------------
    # DUST MAPS
    # -----------------------------------------------------------------

    @property
    def dust_map_path(self):
        return self.definition.dust_map_path

    # -----------------------------------------------------------------

    @property
    def has_dust_map(self):
        return fs.is_file(self.dust_map_path)

    # -----------------------------------------------------------------

    @lazyproperty
    def dust_map(self):
        return Frame.from_file(self.dust_map_path)

    # -----------------------------------------------------------------

    @lazyproperty
    def dust_map_wcs(self):
        return CoordinateSystem.from_file(self.dust_map_path)

    # -----------------------------------------------------------------

    @lazyproperty
    def dust_map_projection(self):
        azimuth = 0.0
        if not self.has_center: raise ValueError("Galaxy center coordinate is not defined")
        return GalaxyProjection.from_wcs(self.dust_map_wcs, self.center, self.distance, self.inclination, azimuth, self.position_angle)

    # -----------------------------------------------------------------

    @property
    def dust_map_shape(self):
        return self.dust_map_wcs.shape

    # -----------------------------------------------------------------

    @property
    def dust_map_pixelscale(self):
        return self.dust_map_wcs.pixelscale

    # -----------------------------------------------------------------

    @property
    def diffuse_dust_mass_map(self):
        return self.diffuse_dust_mass_map_earth

    # -----------------------------------------------------------------

    @lazyproperty
    def diffuse_dust_mass_map_earth(self):
        return self.dust_map_earth.normalized(to=self.diffuse_dust_mass)

    # -----------------------------------------------------------------

    @lazyproperty
    def diffuse_dust_mass_map_faceon(self):
        return self.dust_map_faceon.normalized(to=self.diffuse_dust_mass)

    # -----------------------------------------------------------------

    @lazyproperty
    def diffuse_dust_mass_map_edgeon(self):
        return self.dust_map_edgeon.normalized(to=self.diffuse_dust_mass)

    # -----------------------------------------------------------------

    @property
    def has_diffuse_dust_mass(self):
        return True

    # -----------------------------------------------------------------

    @property
    def has_dust_mass(self):
        return self.has_diffuse_dust_mass and self.has_sfr_dust_mass

    # -----------------------------------------------------------------

    @property
    def has_diffuse_dust_mass_map(self):
        return self.has_diffuse_dust_mass_map_earth

    # -----------------------------------------------------------------

    @property
    def has_diffuse_dust_mass_map_earth(self):
        return self.has_dust_map_earth and self.has_diffuse_dust_mass

    # -----------------------------------------------------------------

    @property
    def has_diffuse_dust_mass_map_faceon(self):
        return self.has_dust_map_edgeon and self.has_diffuse_dust_mass

    # -----------------------------------------------------------------

    @property
    def has_diffuse_dust_mass_map_edgeon(self):
        return self.has_dust_map_faceon and self.has_diffuse_dust_mass

    # -----------------------------------------------------------------

    @property
    def dust_mass_map(self):
        return self.dust_mass_map_earth

    # -----------------------------------------------------------------

    @lazyproperty
    def dust_mass_map_earth(self):

        """
        This function ...
        :return:
        """

        # Get the contributions
        diffuse = self.diffuse_dust_mass_map_earth
        sfr = self.sfr_dust_mass_map_earth

        # Uniformize
        #diffuse, sfr = convolve_and_rebin(diffuse, sfr)
        diffuse, sfr = convolve_rebin_and_convert(diffuse, sfr)

        # Sum the contributions
        return diffuse + sfr

    # -----------------------------------------------------------------

    @lazyproperty
    def dust_mass_map_faceon(self):

        """
        This function ...
        :return:
        """

        # Get the contributions
        diffuse = self.diffuse_dust_mass_map_faceon
        sfr = self.sfr_dust_mass_map_faceon

        # Combine (no WCS): regrid and center??
        raise NotImplementedError("Not implemented")

    # -----------------------------------------------------------------

    @lazyproperty
    def dust_mass_map_edgeon(self):

        """
        This function ...
        :return:
        """

        # Get the contributions
        diffuse = self.diffuse_dust_mass_map_edgeon
        sfr = self.sfr_dust_mass_map_edgeon

        # Combine (no WCS): regrid and center??
        raise NotImplementedError("Not implemented")

    # -----------------------------------------------------------------

    @property
    def has_dust_mass_map(self):
        return self.has_dust_mass_map_earth

    # -----------------------------------------------------------------

    @property
    def has_dust_mass_map_earth(self):
        return self.has_diffuse_dust_mass_map_earth and self.has_sfr_dust_mass_map_earth

    # -----------------------------------------------------------------

    @property
    def has_dust_mass_map_faceon(self):
        return self.has_diffuse_dust_mass_map_faceon and self.has_sfr_dust_mass_map_faceon

    # -----------------------------------------------------------------

    @property
    def has_total_dust_mass_map_edgeon(self):
        return self.has_diffuse_dust_mass_map_edgeon and self.has_sfr_dust_mass_map_edgeon

    # -----------------------------------------------------------------

    @lazyproperty
    def old_bulge_input_filepaths(self):
        paths = OrderedDict()
        paths[wavelengths_filename] = self.wavelength_grid_path
        return paths

    # -----------------------------------------------------------------

    @lazyproperty
    def old_disk_input_filepaths(self):
        paths = OrderedDict()
        paths[wavelengths_filename] = self.wavelength_grid_path
        paths[map_filename] = self.old_disk_map_path
        return paths

    # -----------------------------------------------------------------

    @lazyproperty
    def young_input_filepaths(self):
        paths = OrderedDict()
        paths[wavelengths_filename] = self.wavelength_grid_path
        paths[map_filename] = self.young_map_path
        return paths

    # -----------------------------------------------------------------

    @lazyproperty
    def sfr_input_filepaths(self):
        paths = OrderedDict()
        paths[wavelengths_filename] = self.wavelength_grid_path
        paths[map_filename] = self.sfr_map_path
        return paths

    # -----------------------------------------------------------------

    @property
    def old_bulge_earth_projection_path(self):
        return fs.create_directory_in(self.old_bulge_projections_path, earth_name)

    # -----------------------------------------------------------------

    @lazyproperty
    def old_bulge_faceon_projection_path(self):
        return fs.create_directory_in(self.old_bulge_projections_path, faceon_name)

    # -----------------------------------------------------------------

    @lazyproperty
    def old_bulge_edgeon_projection_path(self):
        return fs.create_directory_in(self.old_bulge_projections_path, edgeon_name)

    # -----------------------------------------------------------------

    @property
    def old_bulge_earth_projection_output_filepath(self):
        return fs.join(self.old_bulge_earth_projection_path, output_filename)

    # -----------------------------------------------------------------

    @property
    def has_old_bulge_earth_projection_output_file(self):
        return fs.is_file(self.observed_total_simulation_output_filepath)

    # -----------------------------------------------------------------

    @property
    def old_bulge_faceon_projection_output_filepath(self):
        return fs.join(self.old_bulge_faceon_projection_path, output_filename)

    # -----------------------------------------------------------------

    @property
    def has_old_bulge_faceon_projection_output_file(self):
        return fs.is_file(self.old_bulge_faceon_projection_output_filepath)

    # -----------------------------------------------------------------

    @property
    def old_bulge_edgeon_projection_output_filepath(self):
        return fs.join(self.old_bulge_edgeon_projection_path, output_filename)

    # -----------------------------------------------------------------

    @property
    def has_old_bulge_edgeon_projection_output_file(self):
        return fs.join(self.old_bulge_edgeon_projection_output_filepath)

    # -----------------------------------------------------------------

    @lazyproperty
    def old_bulge_projections(self):

        """
        This function ...
        :return:
        """

        return ComponentProjections(bulge_simulation_name, self.old_bulge_model, path=self.old_bulge_projections_path,
                                    description=bulge_component_description,
                                    projection=self.old_disk_projections.projection_earth,
                                    projection_faceon=self.old_disk_projections.projection_faceon,
                                    projection_edgeon=self.old_disk_projections.projection_edgeon, center=self.center,
                                    earth_wcs=self.old_disk_map_wcs, distance=self.distance)

    # -----------------------------------------------------------------

    @property
    def old_bulge_map(self):
        return self.old_bulge_map_earth

    # -----------------------------------------------------------------

    @property
    def old_bulge_map_earth(self):
        return self.old_bulge_projections.earth

    # -----------------------------------------------------------------

    @property
    def old_bulge_map_earth_path(self):
        return self.old_bulge_projections.earth_map_path

    # -----------------------------------------------------------------

    @property
    def old_bulge_map_faceon(self):
        return self.old_bulge_projections.faceon

    # -----------------------------------------------------------------

    @property
    def old_bulge_map_faceon_path(self):
        return self.old_bulge_projections.faceon_map_path

    # -----------------------------------------------------------------

    @property
    def old_bulge_map_edgeon(self):
        return self.old_bulge_projections.edgeon

    # -----------------------------------------------------------------

    @property
    def old_bulge_map_edgeon_path(self):
        return self.old_bulge_projections.edgeon_map_path

    # -----------------------------------------------------------------

    @property
    def has_old_bulge_map(self):
        return self.has_old_bulge_map_earth

    # -----------------------------------------------------------------

    @property
    def has_old_bulge_map_earth(self):
        return True

    # -----------------------------------------------------------------

    @property
    def has_old_bulge_map_faceon(self):
        return True

    # -----------------------------------------------------------------

    @property
    def has_old_bulge_map_edgeon(self):
        return True

    # -----------------------------------------------------------------

    @lazyproperty
    def old_disk_faceon_projection_path(self):
        return fs.create_directory_in(self.old_disk_projections_path, faceon_name)

    # -----------------------------------------------------------------

    @lazyproperty
    def old_disk_edgeon_projection_path(self):
        return fs.create_directory_in(self.old_disk_projections_path, edgeon_name)

    # -----------------------------------------------------------------

    @property
    def old_disk_faceon_projection_output_filepath(self):
        return fs.join(self.old_disk_faceon_projection_path, output_filename)

    # -----------------------------------------------------------------

    @property
    def has_old_disk_faceon_projection_output_file(self):
        return fs.is_file(self.old_disk_faceon_projection_output_filepath)

    # -----------------------------------------------------------------

    @property
    def old_disk_edgeon_projection_output_filepath(self):
        return fs.join(self.old_disk_edgeon_projection_path, output_filename)

    # -----------------------------------------------------------------

    @property
    def has_old_disk_edgeon_projection_output_file(self):
        return fs.is_file(self.old_disk_edgeon_projection_output_filepath)

    # -----------------------------------------------------------------

    @lazyproperty
    def old_disk_projections(self):

        """
        This function ...
        :return:
        """

        return ComponentProjections(disk_simulation_name, self.old_disk_deprojection, path=self.old_disk_projections_path,
                                    earth=False, description=disk_component_description,
                                    input_filepaths=[self.old_disk_map_path], center=self.center,
                                    earth_wcs=self.old_disk_map_wcs, distance=self.distance)

    # -----------------------------------------------------------------

    @property
    def old_disk_map_earth(self):
        return self.old_disk_map # just the input map

    # -----------------------------------------------------------------

    @property
    def old_disk_map_earth_path(self):
        return self.old_disk_map_path

    # -----------------------------------------------------------------

    @property
    def old_disk_map_faceon(self):
        return self.old_disk_projections.faceon

    # -----------------------------------------------------------------

    @property
    def old_disk_map_faceon_path(self):
        return self.old_disk_projections.faceon_map_path

    # -----------------------------------------------------------------

    @property
    def old_disk_map_edgeon(self):
        return self.old_disk_projections.edgeon

    # -----------------------------------------------------------------

    @property
    def old_disk_map_edgeon_path(self):
        return self.old_disk_projections.edgeon_map_path

    # -----------------------------------------------------------------

    @property
    def has_old_disk_map_earth(self):
        return self.has_old_disk_map

    # -----------------------------------------------------------------

    @property
    def has_old_disk_map_faceon(self):
        return self.has_old_disk_map # if we have the input map, we can deproject it

    # -----------------------------------------------------------------

    @property
    def has_old_disk_map_edgeon(self):
        return self.has_old_disk_map # if we have the input map, we can deproject it

    # -----------------------------------------------------------------

    @lazyproperty
    def young_faceon_projection_path(self):
        return fs.create_directory_in(self.young_projections_path, faceon_name)

    # -----------------------------------------------------------------

    @lazyproperty
    def young_edgeon_projection_path(self):
        return fs.create_directory_in(self.young_projections_path, edgeon_name)

    # -----------------------------------------------------------------

    @property
    def young_faceon_projection_output_filepath(self):
        return fs.join(self.young_faceon_projection_path, output_filename)

    # -----------------------------------------------------------------

    @property
    def has_young_faceon_projection_output_file(self):
        return fs.is_file(self.young_faceon_projection_output_filepath)

    # -----------------------------------------------------------------

    @property
    def young_edgeon_projection_output_filepath(self):
        return fs.join(self.young_edgeon_projection_path, output_filename)

    # -----------------------------------------------------------------

    @property
    def has_young_edgeon_projection_output_file(self):
        return fs.is_file(self.young_edgeon_projection_output_filepath)

    # -----------------------------------------------------------------

    @lazyproperty
    def young_projections(self):

        """
        This function ...
        :return:
        """

        return ComponentProjections(young_simulation_name, self.young_deprojection, path=self.young_projections_path,
                                    earth=False, description=young_component_description,
                                    input_filepaths=[self.young_map_path], center=self.center,
                                    earth_wcs=self.young_map_wcs, distance=self.distance)

    # -----------------------------------------------------------------

    @property
    def young_map_earth(self):
        return self.young_map # just the input map

    # -----------------------------------------------------------------

    @property
    def young_map_earth_path(self):
        return self.young_map_path

    # -----------------------------------------------------------------

    @property
    def young_map_faceon(self):
        return self.young_projections.faceon

    # -----------------------------------------------------------------

    @property
    def young_map_faceon_path(self):
        return self.young_projections.faceon_map_path

    # -----------------------------------------------------------------

    @property
    def young_map_edgeon(self):
        return self.young_projections.edgeon

    # -----------------------------------------------------------------

    @property
    def young_map_edgeon_path(self):
        return self.young_projections.edgeon_map_path

    # -----------------------------------------------------------------

    @property
    def has_young_map_earth(self):
        return self.has_young_map

    # -----------------------------------------------------------------

    @property
    def has_young_map_faceon(self):
        return self.has_young_map # if we have the input map, we can deproject it

    # -----------------------------------------------------------------

    @property
    def has_young_map_edgeon(self):
        return self.has_young_map # if we have the input map, we can deproject it

    # -----------------------------------------------------------------

    @lazyproperty
    def sfr_faceon_projection_path(self):
        return fs.create_directory_in(self.sfr_projections_path, faceon_name)

    # -----------------------------------------------------------------

    @lazyproperty
    def sfr_edgeon_projection_path(self):
        return fs.create_directory_in(self.sfr_projections_path, edgeon_name)

    # -----------------------------------------------------------------

    @property
    def sfr_faceon_projection_output_filepath(self):
        return fs.join(self.sfr_faceon_projection_path, output_filename)

    # -----------------------------------------------------------------

    @property
    def has_sfr_faceon_projection_output_file(self):
        return fs.is_file(self.sfr_faceon_projection_output_filepath)

    # -----------------------------------------------------------------

    @property
    def sfr_edgeon_projection_output_filepath(self):
        return fs.join(self.sfr_edgeon_projection_path, output_filename)

    # -----------------------------------------------------------------

    @property
    def has_sfr_edgeon_projection_output_file(self):
        return fs.is_file(self.sfr_edgeon_projection_output_filepath)

    # -----------------------------------------------------------------

    @lazyproperty
    def sfr_projections(self):

        """
        This function ...
        :return:
        """

        return ComponentProjections(sfr_simulation_name, self.sfr_deprojection, path=self.sfr_projections_path,
                                    earth=False, description=ionizing_component_description, input_filepaths=[self.sfr_map_path],
                                    center=self.center, earth_wcs=self.sfr_map_wcs, distance=self.distance)

    # -----------------------------------------------------------------

    @property
    def sfr_map_earth(self):
        return self.sfr_map # just the input map

    # -----------------------------------------------------------------

    @property
    def sfr_map_earth_path(self):
        return self.sfr_map_path

    # -----------------------------------------------------------------

    @property
    def sfr_map_faceon(self):
        return self.sfr_projections.faceon

    # -----------------------------------------------------------------

    @property
    def sfr_map_faceon_path(self):
        return self.sfr_projections.faceon_map_path

    # -----------------------------------------------------------------

    @property
    def sfr_map_edgeon(self):
        return self.sfr_projections.edgeon

    # -----------------------------------------------------------------

    @property
    def sfr_map_edgeon_path(self):
        return self.sfr_projections.edgeon_map_path

    # -----------------------------------------------------------------

    @property
    def has_sfr_map_earth(self):
        return self.has_sfr_map

    # -----------------------------------------------------------------

    @property
    def has_sfr_map_faceon(self):
        return self.has_sfr_map # if we have the input map, we can deproject it

    # -----------------------------------------------------------------

    @property
    def has_sfr_map_edgeon(self):
        return self.has_sfr_map # if we have the input map, we can deproject it

    # -----------------------------------------------------------------

    @lazyproperty
    def dust_faceon_projection_path(self):
        return fs.create_directory_in(self.dust_projections_path, faceon_name)

    # -----------------------------------------------------------------

    @lazyproperty
    def dust_edgeon_projection_path(self):
        return fs.create_directory_in(self.dust_projections_path, edgeon_name)

    # -----------------------------------------------------------------

    @property
    def dust_faceon_projection_output_filepath(self):
        return fs.join(self.dust_faceon_projection_path, output_filename)

    # -----------------------------------------------------------------

    @property
    def has_dust_faceon_projection_output_file(self):
        return fs.is_file(self.dust_faceon_projection_output_filepath)

    # -----------------------------------------------------------------

    @property
    def dust_edgeon_projection_output_filepath(self):
        return fs.join(self.dust_edgeon_projection_path, output_filename)

    # -----------------------------------------------------------------

    @property
    def has_dust_edgeon_projection_output_file(self):
        return fs.is_file(self.dust_edgeon_projection_output_filepath)

    # -----------------------------------------------------------------

    @lazyproperty
    def dust_projections(self):

        """
        This function ...
        :return:
        """

        return ComponentProjections(dust_simulation_name, self.dust_deprojection, path=self.dust_projections_path,
                                    earth=False, description=dust_component_description, input_filepaths=[self.dust_map_path],
                                    distance=self.distance)

    # -----------------------------------------------------------------

    @property
    def dust_map_earth(self):
        return self.dust_map # just the input map

    # -----------------------------------------------------------------

    @property
    def dust_map_faceon(self):
        return self.dust_projections.faceon

    # -----------------------------------------------------------------

    @property
    def dust_map_edgeon(self):
        return self.dust_projections.edgeon

    # -----------------------------------------------------------------

    @property
    def has_dust_map_earth(self):
        return self.has_dust_map

    # -----------------------------------------------------------------

    @property
    def has_dust_map_faceon(self):
        return self.has_dust_map # if there is an input map, we can deproject it

    # -----------------------------------------------------------------

    @property
    def has_dust_map_edgeon(self):
        return self.has_dust_map # if there is an input map, we can deproject it

    # -----------------------------------------------------------------
    # -----------------------------------------------------------------

    @lazyproperty
    def old_bulge_component_sed(self):

        """
        This function ...
        :return:
        """

        return ComponentSED(bulge_component_name, self.old_bulge_component, description="old stellar bulge component",
                            path=self.old_bulge_sed_path, input_filepaths=self.old_bulge_input_filepaths,
                            distance=self.distance, inclination=self.inclination, position_angle=self.position_angle,
                            wavelengths_filename=wavelengths_filename)

    # -----------------------------------------------------------------

    @property
    def old_bulge_sed(self):
        return self.old_bulge_component_sed.sed

    # -----------------------------------------------------------------

    @property
    def old_bulge_sed_filepath(self):
        return self.old_bulge_component_sed.sed_filepath

    # -----------------------------------------------------------------
    # -----------------------------------------------------------------

    @lazyproperty
    def old_disk_component_sed(self):

        """
        This function ...
        :return:
        """

        return ComponentSED(disk_component_name, self.old_disk_component, description="old stellar disk component",
                            path=self.old_disk_sed_path, input_filepaths=self.old_disk_input_filepaths,
                            distance=self.distance, inclination=self.inclination, position_angle=self.position_angle,
                            wavelengths_filename=wavelengths_filename)

    # -----------------------------------------------------------------

    @property
    def old_disk_sed(self):
        return self.old_disk_component_sed.sed

    # -----------------------------------------------------------------

    @property
    def old_disk_sed_filepath(self):
        return self.old_disk_component_sed.sed_filepath

    # -----------------------------------------------------------------
    # -----------------------------------------------------------------

    @lazyproperty
    def young_component_sed(self):

        """
        This function ...
        :return:
        """

        return ComponentSED(young_component_name, self.young_component, description="young stellar component",
                            path=self.young_sed_path, input_filepaths=self.young_input_filepaths,
                            distance=self.distance, inclination=self.inclination, position_angle=self.position_angle,
                            wavelengths_filename=wavelengths_filename)

    # -----------------------------------------------------------------

    @property
    def young_sed(self):
        return self.young_component_sed.sed

    # -----------------------------------------------------------------

    @property
    def young_sed_filepath(self):
        return self.young_component_sed.sed_filepath

    # -----------------------------------------------------------------
    # -----------------------------------------------------------------

    @lazyproperty
    def sfr_component_sed(self):

        """
        This function ...
        :return:
        """

        return ComponentSED(ionizing_component_name, self.sfr_component, description=ionizing_component_description,
                            path=self.sfr_sed_path, input_filepaths=self.sfr_input_filepaths,
                            distance=self.distance, inclination=self.inclination, position_angle=self.position_angle,
                            wavelengths_filename=wavelengths_filename)

    # -----------------------------------------------------------------

    @property
    def sfr_sed(self):
        return self.sfr_component_sed.sed

    # -----------------------------------------------------------------

    @property
    def sfr_sed_filepath(self):
        return self.sfr_component_sed.sed_filepath

    # -----------------------------------------------------------------
    # -----------------------------------------------------------------

    @lazyproperty
    def transparent_sfr_component_sed(self):

        """
        This function ...
        :return:
        """

        return ComponentSED(transparent_ionizing_component_name, self.transparent_sfr_component, description=transparent_ionizing_component_description,
                            path=self.transparent_sfr_sed_path, input_filepaths=self.sfr_input_filepaths,
                            distance=self.distance, inclination=self.inclination, position_angle=self.position_angle,
                            wavelengths_filename=wavelengths_filename)

    # -----------------------------------------------------------------

    @property
    def transparent_sfr_sed(self):
        return self.transparent_sfr_component_sed.sed

    # -----------------------------------------------------------------

    @property
    def transparent_sfr_sed_filepath(self):
        return self.transparent_sfr_component_sed.sed_filepath

    # -----------------------------------------------------------------
    # -----------------------------------------------------------------

    @lazyproperty
    def extra_component_sed(self):

        """
        This function ...
        :return:
        """
        return ComponentSED(extra_component_name, self.extra_component, description="extra stellar component",
                            path=self.extra_sed_path, input_filepaths=self.extra_input_filepaths,
                            distance=self.distance, inclination=self.inclination, position_angle=self.position_angle,
                            wavelengths_filename=wavelengths_filename)

    # -----------------------------------------------------------------

    @property
    def extra_sed(self):
        return self.extra_component_sed.sed

    # -----------------------------------------------------------------

    @property
    def extra_sed_filepath(self):
        return self.extra_component_sed.sed_filepath


    # -----------------------------------------------------------------
    # -----------------------------------------------------------------

    @property
    def dust_sed(self):
        return self.total_simulations.observed_dust_sed

    # -----------------------------------------------------------------

    @property
    def has_dust_sed(self):
        return self.total_simulations.has_observed_dust_sed

    # -----------------------------------------------------------------

    @property
    def dust_luminosity(self):
        return self.total_simulations.observed_dust_luminosity

    # -----------------------------------------------------------------

    @property
    def has_dust_luminosity(self):
        return self.total_simulations.has_observed_dust_luminosity

    # -----------------------------------------------------------------

    @property
    def intrinsic_dust_sed_sfr(self):
        return self.sfr_simulations.intrinsic_dust_sed

    # -----------------------------------------------------------------

    @property
    def has_intrinsic_dust_sed_sfr(self):
        return self.sfr_simulations.has_intrinsic_dust_sed

    # -----------------------------------------------------------------

    @lazyproperty
    def diffuse_dust_sed(self):
        return self.dust_sed - self.intrinsic_dust_sed_sfr

    # -----------------------------------------------------------------

    @property
    def has_diffuse_dust_sed(self):
        return self.has_dust_sed and self.has_intrinsic_dust_sed_sfr

    # -----------------------------------------------------------------

    @lazyproperty
    def diffuse_dust_luminosity(self):
        return self.diffuse_dust_sed.integrate()

    # -----------------------------------------------------------------

    @property
    def has_diffuse_dust_luminosity(self):
        return self.has_diffuse_dust_sed

    # -----------------------------------------------------------------

    @lazyproperty
    def absorbed_diffuse_stellar_luminosity(self):
        #return self.total_absorbed_diffuse_stellar_luminosity_map.sum(add_unit=True, per_area="error")
        return self.total_absorbed_diffuse_stellar_sed_earth.integrate()

    # -----------------------------------------------------------------

    @property
    def has_absorbed_diffuse_stellar_luminosity(self):
        #return self.has_total_absorbed_diffuse_stellar_luminosity_map
        return self.has_total_absorbed_diffuse_stellar_sed_earth

    # -----------------------------------------------------------------

    @property
    def diffuse_fabs(self):
        return self.total_fabs_diffuse_map.average()

    # -----------------------------------------------------------------

    @property
    def has_diffuse_fabs(self):
        return self.has_total_fabs_diffuse_map

    # -----------------------------------------------------------------

    @property
    def fabs(self):
        return self.total_fabs_map.average()

    # -----------------------------------------------------------------

    @property
    def has_fabs(self):
        return self.has_total_fabs_map

    # -----------------------------------------------------------------

    @lazyproperty
    def direct_stellar_luminosity(self):
        #return self.total_direct_stellar_luminosity_map.sum()
        return self.total_direct_stellar_sed.integrate()

    # -----------------------------------------------------------------

    @property
    def has_direct_stellar_luminosity(self):
        #return self.has_total_direct_stellar_luminosity_map
        return self.has_total_direct_stellar_sed

    # -----------------------------------------------------------------

    @property
    def intrinsic_fuv_luminosity(self):
        #return self.intrinsic_fuv_luminosity_map.sum(add_unit=True, per_area="error")
        return self.intrinsic_total_sed.photometry_at(self.fuv_wavelength, interpolate=False)

    # -----------------------------------------------------------------

    @property
    def has_intrinsic_fuv_luminosity(self):
        return self.has_intrinsic_fuv_luminosity_map

    # -----------------------------------------------------------------

    @lazyproperty
    def total_star_formation_rate_salim(self):
        return salim_fuv_to_sfr(self.intrinsic_fuv_luminosity, distance=self.distance)

    # -----------------------------------------------------------------

    @property
    def has_total_star_formation_rate_salim(self):
        return self.has_intrinsic_fuv_luminosity

    # -----------------------------------------------------------------

    @lazyproperty
    def total_star_formation_rate_ke(self):
        return kennicutt_evans_fuv_to_sfr(self.intrinsic_fuv_luminosity, distance=self.distance)

    # -----------------------------------------------------------------

    @property
    def has_total_star_formation_rate_ke(self):
        return self.has_intrinsic_fuv_luminosity

    # -----------------------------------------------------------------

    @lazyproperty
    def total_star_formation_rate_tir(self):
        return kennicutt_tir_to_sfr(self.dust_luminosity, distance=self.distance)

    # -----------------------------------------------------------------

    @property
    def has_total_star_formation_rate_tir(self):
        return self.has_dust_luminosity

    # -----------------------------------------------------------------

    @lazyproperty
    def observed_24um_luminosity(self):
        # don't interpolate, wavelength grid is expected to contain the FUV wavelength
        return self.total_simulations.observed_photometry_at(self.mips24_wavelength, interpolate=False)

    # -----------------------------------------------------------------

    @property
    def has_observed_24um_luminosity(self):
        return self.total_simulations.has_observed_photometry

    # -----------------------------------------------------------------

    @lazyproperty
    def total_star_formation_rate_24um(self):
        return calzetti_24um_to_sfr(self.observed_24um_luminosity, distance=self.distance)

    # -----------------------------------------------------------------

    @property
    def has_total_star_formation_rate_24um(self):
        return self.has_observed_24um_luminosity

    # -----------------------------------------------------------------

    @property
    def observed_i1_luminosity(self):
        return self.observed_total_sed.photometry_at(self.i1_wavelength)

    # -----------------------------------------------------------------

    @property
    def has_observed_i1_luminosity(self):
        return self.has_observed_total_sed

    # -----------------------------------------------------------------

    @property
    def intrinsic_i1_luminosity(self):
        return self.intrinsic_total_sed.photometry_at(self.i1_wavelength)

    # -----------------------------------------------------------------

    @property
    def has_intrinsic_i1_luminosity(self):
        return self.has_intrinsic_total_sed

    # -----------------------------------------------------------------

    @lazyproperty
    def total_stellar_mass(self):
        return oliver_stellar_mass(self.observed_i1_luminosity, hubble_type=self.hubble_type, hubble_subtype=self.hubble_subtype, distance=self.distance)

    # -----------------------------------------------------------------

    @property
    def has_total_stellar_mass(self):
        return self.has_observed_i1_luminosity

    # -----------------------------------------------------------------

    @lazyproperty
    def total_stellar_mass_intrinsic(self):
        return oliver_stellar_mass(self.intrinsic_i1_luminosity, hubble_type=self.hubble_type, hubble_subtype=self.hubble_subtype, distance=self.distance)

    # -----------------------------------------------------------------

    @property
    def has_total_stellar_mass_intrinsic(self):
        return self.has_intrinsic_i1_luminosity

    # -----------------------------------------------------------------

    @property
    def total_ssfr_salim(self):
        #return self.total_ssfr_map_salim.average(add_unit=True) # INCORRECT!
        return self.total_star_formation_rate_salim / self.total_stellar_mass

    # -----------------------------------------------------------------

    @property
    def has_total_ssfr_salim(self):
        #return self.has_total_ssfr_map_salim
        return self.has_total_star_formation_rate_salim and self.has_total_stellar_mass

    # -----------------------------------------------------------------

    @property
    def total_ssfr_ke(self):
        #return self.total_ssfr_map_ke.average(add_unit=True) # INCORRECT!
        return self.total_star_formation_rate_ke / self.total_stellar_mass

    # -----------------------------------------------------------------

    @property
    def has_total_ssfr_ke(self):
        #return self.has_total_ssfr_map_ke
        return self.has_total_star_formation_rate_ke and self.has_total_stellar_mass

    # -----------------------------------------------------------------

    @property
    def total_ssfr_tir(self):
        return self.total_star_formation_rate_tir / self.total_stellar_mass

    # -----------------------------------------------------------------

    @property
    def has_total_ssfr_tir(self):
        return self.has_total_star_formation_rate_tir and self.has_total_stellar_mass

    # -----------------------------------------------------------------

    @property
    def total_ssfr_24um(self):
        return self.total_star_formation_rate_24um / self.total_stellar_mass

    # -----------------------------------------------------------------

    @property
    def has_total_ssfr_24um(self):
        return self.has_total_star_formation_rate_24um and self.has_total_stellar_mass

    # -----------------------------------------------------------------

    @lazyproperty
    def derived_parameter_values_total(self):

        """
        Total
        :return:
        """

        # Initialize
        values = OrderedDict()

        # Bolometric luminosity (2 values should be the same)
        if self.has_observed_total_bolometric_luminosity: values[obs_total_bol_lum_name] = self.observed_total_bolometric_luminosity
        if self.has_intrinsic_total_bolometric_luminosity: values[intr_total_bol_lum_name] = self.intrinsic_total_bolometric_luminosity

        # Stellar luminosity
        if self.has_intrinsic_stellar_luminosity: values[intr_total_stellar_bol_lum_name] = self.intrinsic_stellar_luminosity
        if self.has_observed_stellar_luminosity: values[obs_total_stellar_bol_lum_name] = self.observed_stellar_luminosity

        # Dust luminosity
        if self.has_diffuse_dust_luminosity: values[diffuse_dust_lum_name] = self.diffuse_dust_luminosity
        if self.has_dust_luminosity: values[dust_lum_name] = self.dust_luminosity

        # Absorbed luminosity
        if self.has_absorbed_diffuse_stellar_luminosity: values[diffuse_abs_stellar_lum_name] = self.absorbed_diffuse_stellar_luminosity

        # Fabs
        if self.has_diffuse_fabs: values[diffuse_fabs_name] = self.diffuse_fabs
        if self.has_fabs: values[fabs_name] = self.fabs

        # Total attenuation
        if self.has_bolometric_attenuation: values[bol_attenuation_name] = self.bolometric_attenuation

        # Direct stellar luminosity
        if self.has_direct_stellar_luminosity: values[direct_stellar_lum_name] = self.direct_stellar_luminosity

        # Star formation rate
        if self.has_total_star_formation_rate_salim: values[sfr_salim_name] = self.total_star_formation_rate_salim
        if self.has_total_star_formation_rate_ke: values[sfr_ke_name] = self.total_star_formation_rate_ke
        if self.has_total_star_formation_rate_tir: values[sfr_tir_name] = self.total_star_formation_rate_tir
        if self.has_total_star_formation_rate_24um: values[sfr_24um_name] = self.total_star_formation_rate_24um

        # Stellar mass
        if self.has_total_stellar_mass: values[stellar_mass_name] = self.total_stellar_mass
        if self.has_total_stellar_mass_intrinsic: values[stellar_mass_intrinsic_name] = self.total_stellar_mass_intrinsic

        # Specific star formation rate
        if self.has_total_ssfr_salim: values[ssfr_salim_name] = self.total_ssfr_salim
        if self.has_total_ssfr_ke: values[ssfr_ke_name] = self.total_ssfr_ke
        if self.has_total_ssfr_tir: values[ssfr_tir_name] = self.total_ssfr_tir
        if self.has_total_ssfr_24um: values[ssfr_24um_name] = self.total_ssfr_24um

        # Return
        return values

    # -----------------------------------------------------------------

    @lazyproperty
    def direct_stellar_luminosity_old_bulge(self):
        #return self.old_bulge_direct_stellar_luminosity_map.sum(add_unit=True, per_area="error")
        return self.old_bulge_direct_stellar_sed.integrate()

    # -----------------------------------------------------------------

    @property
    def has_direct_stellar_luminosity_old_bulge(self):
        #return self.has_old_bulge_direct_stellar_luminosity_map
        return self.has_old_bulge_direct_stellar_sed

    # -----------------------------------------------------------------

    @lazyproperty
    def bulge_stellar_mass(self):
        return oliver_stellar_mass(self.observed_i1_luminosity_old_bulge, hubble_type=self.hubble_type, hubble_subtype=self.hubble_subtype, distance=self.distance)

    # -----------------------------------------------------------------

    @property
    def has_bulge_stellar_mass(self):
        return self.has_observed_i1_luminosity_old_bulge

    # -----------------------------------------------------------------

    @lazyproperty
    def bulge_stellar_mass_intrinsic(self):
        return oliver_stellar_mass(self.intrinsic_i1_luminosity_old_bulge, hubble_type=self.hubble_type, hubble_subtype=self.hubble_subtype, distance=self.distance)

    # -----------------------------------------------------------------

    @property
    def has_bulge_stellar_mass_intrinsic(self):
        return self.has_intrinsic_i1_luminosity_old_bulge

    # -----------------------------------------------------------------

    @lazyproperty
    def derived_parameter_values_bulge(self):

        """
        Old bulge
        :return:
        """

        # Initialize
        values = OrderedDict()

        # Bolometric luminosity (2 values should be the same)
        if self.has_observed_bolometric_luminosity_old_bulge: values[obs_bulge_bol_lum_name] = self.observed_bolometric_luminosity_old_bulge
        if self.has_intrinsic_bolometric_luminosity_old_bulge: values[intr_bulge_bol_lum_name] = self.intrinsic_bolometric_luminosity_old_bulge

        # Direct stellar luminosity
        if self.has_direct_stellar_luminosity_old_bulge: values[direct_stellar_lum_name] = self.direct_stellar_luminosity_old_bulge

        # I1 specific luminosity
        if self.has_observed_i1_luminosity_old_bulge: values[obs_bulge_spec_lum_name] = self.observed_i1_luminosity_old_bulge
        if self.has_intrinsic_i1_luminosity_old_bulge: values[intr_bulge_spec_lum_name] = self.intrinsic_i1_luminosity_old_bulge  # part of parameter set

        # FUV specific luminosity
        if self.has_observed_fuv_luminosity_old_bulge: values[obs_fuv_spec_lum_name] = self.observed_fuv_luminosity_old_bulge
        if self.has_intrinsic_fuv_luminosity_old_bulge: values[intr_fuv_spec_lum_name] = self.intrinsic_fuv_luminosity_old_bulge

        # Stellar mass
        if self.has_bulge_stellar_mass: values[stellar_mass_name] = self.bulge_stellar_mass
        if self.has_bulge_stellar_mass_intrinsic: values[stellar_mass_intrinsic_name] = self.bulge_stellar_mass_intrinsic

        # Attenuation
        if self.has_i1_attenuation_old_bulge: values[bulge_spec_attenuation_name] = self.i1_attenuation_old_bulge
        if self.has_bolometric_attenuation_old_bulge: values[bulge_bol_attenuation_name] = self.bolometric_attenuation_old_bulge

        # Dust
        if self.has_observed_dust_luminosity_old_bulge: values[obs_bulge_dust_lum_name] = self.observed_dust_luminosity_old_bulge

        # Return
        return values

    # -----------------------------------------------------------------

    @lazyproperty
    def direct_stellar_luminosity_old_disk(self):
        #return self.old_disk_direct_stellar_luminosity_map.sum(add_unit=True, per_area="error")
        return self.old_disk_direct_stellar_sed.integrate()

    # -----------------------------------------------------------------

    @property
    def has_direct_stellar_luminosity_old_disk(self):
        #return self.has_old_disk_direct_stellar_luminosity_map
        return self.has_old_disk_direct_stellar_sed

    # -----------------------------------------------------------------

    @lazyproperty
    def disk_stellar_mass(self):
        return oliver_stellar_mass(self.observed_i1_luminosity_old_disk, hubble_type=self.hubble_type, hubble_subtype=self.hubble_subtype, distance=self.distance)

    # -----------------------------------------------------------------

    @property
    def has_disk_stellar_mass(self):
        return self.has_observed_i1_luminosity_old_disk

    # -----------------------------------------------------------------

    @lazyproperty
    def disk_stellar_mass_intrinsic(self):
        return oliver_stellar_mass(self.intrinsic_i1_luminosity_old_disk, hubble_type=self.hubble_type, hubble_subtype=self.hubble_subtype, distance=self.distance)

    # -----------------------------------------------------------------

    @property
    def has_disk_stellar_mass_intrinsic(self):
        return self.has_intrinsic_i1_luminosity_old_disk

    # -----------------------------------------------------------------

    @lazyproperty
    def derived_parameter_values_disk(self):

        """
        Old disk
        :return:
        """

        # Initialize
        values = OrderedDict()

        # Bolometric luminosity (2 values should be the same)
        if self.has_observed_bolometric_luminosity_old_disk: values[obs_disk_bol_lum_name] = self.observed_bolometric_luminosity_old_disk
        if self.has_intrinsic_bolometric_luminosity_old_disk: values[intr_disk_bol_lum_name] = self.intrinsic_bolometric_luminosity_old_disk

        # Direct stellar luminosity
        if self.has_direct_stellar_luminosity_old_disk: values[direct_stellar_lum_name] = self.direct_stellar_luminosity_old_disk

        # I1 specific luminosity
        if self.has_observed_i1_luminosity_old_disk: values[obs_disk_spec_lum_name] = self.observed_i1_luminosity_old_disk
        if self.has_intrinsic_i1_luminosity_old_disk: values[intr_disk_spec_lum_name] = self.intrinsic_i1_luminosity_old_disk # part of parameter set

        # FUV specific luminosity
        if self.has_observed_fuv_luminosity_old_disk: values[obs_fuv_spec_lum_name] = self.observed_fuv_luminosity_old_disk
        if self.has_intrinsic_fuv_luminosity_old_disk: values[intr_fuv_spec_lum_name] = self.intrinsic_fuv_luminosity_old_disk

        # Stellar mass
        if self.has_disk_stellar_mass: values[stellar_mass_name] = self.disk_stellar_mass
        if self.has_disk_stellar_mass_intrinsic: values[stellar_mass_intrinsic_name] = self.disk_stellar_mass_intrinsic

        # Attenuation
        if self.has_i1_attenuation_old_disk: values[disk_spec_attenuation_name] = self.i1_attenuation_old_disk
        if self.has_bolometric_attenuation_old_disk: values[disk_bol_attenuation_name] = self.bolometric_attenuation_old_disk

        # Dust
        if self.has_observed_dust_luminosity_old_disk: values[obs_disk_dust_lum_name] = self.observed_dust_luminosity_old_disk

        # Return
        return values

    # -----------------------------------------------------------------

    @lazyproperty
    def direct_stellar_luminosity_old(self):
        #return self.old_direct_stellar_luminosity_map.sum(add_unit=True, per_area="error")
        return self.old_direct_stellar_sed.integrate()

    # -----------------------------------------------------------------

    @property
    def has_direct_stellar_luminosity_old(self):
        #return self.has_old_direct_stellar_luminosity_map
        return self.has_old_direct_stellar_sed

    # -----------------------------------------------------------------

    @lazyproperty
    def old_stellar_mass(self):
        return oliver_stellar_mass(self.observed_i1_luminosity_old, hubble_type=self.hubble_type, hubble_subtype=self.hubble_subtype, distance=self.distance)

    # -----------------------------------------------------------------

    @property
    def has_old_stellar_mass(self):
        return self.has_observed_i1_luminosity_old

    # -----------------------------------------------------------------

    @lazyproperty
    def old_stellar_mass_intrinsic(self):
        return oliver_stellar_mass(self.intrinsic_i1_luminosity_old, hubble_type=self.hubble_type, hubble_subtype=self.hubble_subtype, distance=self.distance)

    # -----------------------------------------------------------------

    @property
    def has_old_stellar_mass_intrinsic(self):
        return self.has_intrinsic_i1_luminosity_old

    # -----------------------------------------------------------------

    @lazyproperty
    def derived_parameter_values_old(self):

        """
        Old (evolved)
        :return:
        """

        # Initialize
        values = OrderedDict()

        # Bolometric luminosity (2 values should be the same)
        if self.has_observed_bolometric_luminosity_old: values[obs_old_bol_lum_name] = self.observed_bolometric_luminosity_old
        if self.has_intrinsic_bolometric_luminosity_old: values[intr_old_bol_lum_name] = self.intrinsic_bolometric_luminosity_old

        # Direct stellar luminosity
        if self.has_direct_stellar_luminosity_old: values[direct_stellar_lum_name] = self.direct_stellar_luminosity_old

        # I1 specific luminosity
        if self.has_observed_i1_luminosity_old: values[obs_old_spec_lum_name] = self.observed_i1_luminosity_old
        if self.has_intrinsic_i1_luminosity_old: values[intr_old_spec_lum_name] = self.intrinsic_i1_luminosity_old

        # Stellar mass
        if self.has_old_stellar_mass: values[stellar_mass_name] = self.old_stellar_mass
        if self.has_old_stellar_mass_intrinsic: values[stellar_mass_intrinsic_name] = self.old_stellar_mass_intrinsic

        # Attenuation
        if self.has_i1_attenuation_old: values[old_spec_attenuation_name] = self.i1_attenuation_old
        if self.has_bolometric_attenuation_old: values[old_bol_attenuation_name] = self.bolometric_attenuation_old

        # Dust
        if self.has_observed_dust_luminosity_old: values[obs_old_dust_lum_name] = self.observed_dust_luminosity_old

        # Return
        return values

    # -----------------------------------------------------------------

    @lazyproperty
    def direct_stellar_luminosity_young(self):
        #return self.young_direct_stellar_luminosity_map.sum(add_unit=True, per_area="error")
        return self.young_direct_stellar_sed.integrate()

    # -----------------------------------------------------------------

    @property
    def has_direct_stellar_luminosity_young(self):
        #return self.has_young_direct_stellar_luminosity_map
        return self.has_young_direct_stellar_sed

    # -----------------------------------------------------------------

    @lazyproperty
    def young_star_formation_rate_salim(self):
        return salim_fuv_to_sfr(self.intrinsic_fuv_luminosity_young, distance=self.distance)

    # -----------------------------------------------------------------

    @property
    def has_young_star_formation_rate_salim(self):
        return self.has_intrinsic_fuv_luminosity_young

    # -----------------------------------------------------------------

    @lazyproperty
    def young_star_formation_rate_ke(self):
        return kennicutt_evans_fuv_to_sfr(self.intrinsic_fuv_luminosity_young, distance=self.distance)

    # -----------------------------------------------------------------

    @property
    def has_young_star_formation_rate_ke(self):
        return self.has_intrinsic_fuv_luminosity_young

    # -----------------------------------------------------------------

    @property
    def young_ssfr_salim(self):
        return self.young_star_formation_rate_salim / self.total_stellar_mass

    # -----------------------------------------------------------------

    @property
    def has_young_ssfr_salim(self):
        return self.has_young_star_formation_rate_salim and self.has_total_stellar_mass

    # -----------------------------------------------------------------

    @property
    def young_ssfr_ke(self):
        return self.young_star_formation_rate_ke / self.total_stellar_mass

    # -----------------------------------------------------------------

    @property
    def has_young_ssfr_ke(self):
        return self.has_young_star_formation_rate_ke and self.has_total_stellar_mass

    # -----------------------------------------------------------------

    @lazyproperty
    def derived_parameter_values_young(self):

        """
        Young stars
        :return:
        """

        # Initialize
        values = OrderedDict()

        # Bolometric luminosity (2 values should be the same)
        if self.has_observed_bolometric_luminosity_young: values[obs_young_bol_lum_name] = self.observed_bolometric_luminosity_young
        if self.has_intrinsic_bolometric_luminosity_young: values[intr_young_bol_lum_name] = self.intrinsic_bolometric_luminosity_young

        # Direct stellar luminosity
        if self.has_direct_stellar_luminosity_young: values[direct_stellar_lum_name] = self.direct_stellar_luminosity_young

        # FUV specific luminosity
        if self.has_observed_fuv_luminosity_young: values[obs_young_spec_lum_name] = self.observed_fuv_luminosity_young
        if self.has_intrinsic_fuv_luminosity_young: values[intr_young_spec_lum_name] = self.intrinsic_fuv_luminosity_young # part of (free) parameter set

        # Star formation rate
        if self.has_young_star_formation_rate_salim: values[sfr_salim_name] = self.young_star_formation_rate_salim
        if self.has_young_star_formation_rate_ke: values[sfr_ke_name] = self.young_star_formation_rate_ke

        # Specific star formation rate
        if self.has_young_ssfr_salim: values[ssfr_salim_name] = self.young_ssfr_salim
        if self.has_young_ssfr_ke: values[ssfr_ke_name] = self.young_ssfr_ke

        # Attenuation
        if self.has_fuv_attenuation_young: values[young_spec_attenuation_name] = self.fuv_attenuation_young
        if self.has_bolometric_attenuation_young: values[young_bol_attenuation_name] = self.bolometric_attenuation_young

        # Dust
        if self.has_observed_dust_luminosity_young: values[obs_young_dust_lum_name] = self.observed_dust_luminosity_young

        # Return
        return values

    # -----------------------------------------------------------------

    @lazyproperty
    def direct_stellar_luminosity_sfr(self):
        #return self.sfr_direct_stellar_luminosity_map.sum(add_unit=True, per_area="error")
        return self.sfr_direct_stellar_sed.integrate()

    # -----------------------------------------------------------------

    @property
    def has_direct_stellar_luminosity_sfr(self):
        #return self.has_sfr_direct_stellar_luminosity_map
        return self.has_sfr_direct_stellar_sed

    # -----------------------------------------------------------------

    @property
    def sfr_star_formation_rate_mappings(self):
        return self.sfr

    # -----------------------------------------------------------------

    @property
    def has_sfr_star_formation_rate_mappings(self):
        return self.has_sfr

    # -----------------------------------------------------------------

    @property
    def sfr_ssfr_mappings(self):
        return self.sfr_star_formation_rate_mappings / self.total_stellar_mass

    # -----------------------------------------------------------------

    @property
    def has_sfr_ssfr_mappings(self):
        return self.has_sfr_star_formation_rate_mappings and self.has_total_stellar_mass

    # -----------------------------------------------------------------

    @lazyproperty
    def derived_parameter_values_sfr(self):

        """
        Ionizing stars (SFR)
        :return:
        """

        # Initialize
        values = OrderedDict()

        # Bolometric luminosity (2 values should be the same)
        if self.has_observed_bolometric_luminosity_sfr: values[obs_sfr_bol_lum_name] = self.observed_bolometric_luminosity_sfr
        if self.has_intrinsic_bolometric_luminosity_sfr: values[intr_sfr_bol_lum_name] = self.intrinsic_bolometric_luminosity_sfr

        # Direct stellar luminosity
        if self.has_direct_stellar_luminosity_sfr: values[direct_stellar_lum_name] = self.direct_stellar_luminosity_sfr

        # FUV specific luminosity
        if self.has_observed_fuv_luminosity_sfr: values[obs_sfr_spec_lum_name] = self.observed_fuv_luminosity_sfr
        if self.has_intrinsic_fuv_luminosity_sfr: values[intr_sfr_spec_lum_name] = self.intrinsic_fuv_luminosity_sfr # part of the (free) parameter set

        # SFR
        if self.has_sfr_star_formation_rate_mappings: values[sfr_mappings_name] = self.sfr_star_formation_rate_mappings

        # Specific star formation rate
        if self.has_sfr_ssfr_mappings: values[ssfr_mappings_name] = self.sfr_ssfr_mappings

        # Attenuation
        if self.has_fuv_attenuation_sfr: values[sfr_spec_attenuation_name] = self.fuv_attenuation_sfr
        if self.has_bolometric_attenuation_sfr: values[sfr_bol_attenuation_name] = self.bolometric_attenuation_sfr

        # Stellar
        if self.has_sfr_stellar_mass: values[sfr_stellar_mass_name] = self.sfr_stellar_mass
        if self.has_observed_stellar_luminosity_sfr: values[obs_sfr_stellar_bol_lum_name] = self.observed_stellar_luminosity_sfr
        if self.has_intrinsic_stellar_luminosity_sfr: values[intr_sfr_stellar_bol_lum_name] = self.intrinsic_stellar_luminosity_sfr

        # Dust
        if self.has_sfr_dust_mass: values[sfr_dust_mass_name] = self.sfr_dust_mass
        if self.has_observed_dust_luminosity_sfr: values[obs_sfr_dust_lum_name] = self.observed_dust_luminosity_sfr
        if self.has_intrinsic_dust_luminosity_sfr: values[sfr_dust_lum_name] = self.intrinsic_dust_luminosity_sfr # intrinsic so only the dust in MAPPINGS

        # Return
        return values

    # -----------------------------------------------------------------

    @lazyproperty
    def direct_stellar_luminosity_unevolved(self):
        #return self.unevolved_direct_stellar_luminosity_map.sum(add_unit=True, per_area="error")
        return self.unevolved_direct_stellar_sed.integrate()

    # -----------------------------------------------------------------

    @property
    def has_direct_stellar_luminosity_unevolved(self):
        #return self.has_unevolved_direct_stellar_luminosity_map
        return self.has_unevolved_direct_stellar_sed

    # -----------------------------------------------------------------

    @property
    def unevolved_intrinsic_fuv_luminosity(self):
        return self.intrinsic_fuv_luminosity_unevolved

    # -----------------------------------------------------------------

    @property
    def has_unevolved_intrinsic_fuv_luminosity(self):
        return self.has_intrinsic_fuv_luminosity_unevolved

    # -----------------------------------------------------------------

    @lazyproperty
    def unevolved_star_formation_rate_salim(self):
        return salim_fuv_to_sfr(self.unevolved_intrinsic_fuv_luminosity, distance=self.distance)

    # -----------------------------------------------------------------

    @property
    def has_unevolved_star_formation_rate_salim(self):
        return self.has_unevolved_intrinsic_fuv_luminosity

    # -----------------------------------------------------------------

    @lazyproperty
    def unevolved_star_formation_rate_ke(self):
        return kennicutt_evans_fuv_to_sfr(self.unevolved_intrinsic_fuv_luminosity, distance=self.distance)

    # -----------------------------------------------------------------

    @property
    def has_unevolved_star_formation_rate_ke(self):
        return self.has_unevolved_intrinsic_fuv_luminosity

    # -----------------------------------------------------------------

    @property
    def unevolved_star_formation_rate_mappings_ke(self):
        return self.sfr_star_formation_rate_mappings + self.young_star_formation_rate_ke

    # -----------------------------------------------------------------

    @property
    def has_unevolved_star_formation_rate_mappings_ke(self):
        return self.has_sfr_star_formation_rate_mappings and self.has_young_star_formation_rate_ke

    # -----------------------------------------------------------------

    @property
    def unevolved_ssfr_salim(self):
        return self.unevolved_star_formation_rate_salim / self.total_stellar_mass

    # -----------------------------------------------------------------

    @property
    def has_unevolved_ssfr_salim(self):
        return self.has_unevolved_star_formation_rate_salim and self.has_total_stellar_mass

    # -----------------------------------------------------------------

    @property
    def unevolved_ssfr_ke(self):
        return self.unevolved_star_formation_rate_ke / self.total_stellar_mass

    # -----------------------------------------------------------------

    @property
    def has_unevolved_ssfr_ke(self):
        return self.has_unevolved_star_formation_rate_ke and self.has_total_stellar_mass

    # -----------------------------------------------------------------

    @property
    def unevolved_ssfr_mappings_ke(self):
        return self.unevolved_star_formation_rate_mappings_ke / self.total_stellar_mass

    # -----------------------------------------------------------------

    @property
    def has_unevolved_ssfr_mappings_ke(self):
        return self.has_unevolved_star_formation_rate_mappings_ke and self.has_total_stellar_mass

    # -----------------------------------------------------------------

    @lazyproperty
    def derived_parameter_values_unevolved(self):

        """
        Young + ionizing (unevolved)
        :return:
        """

        # Initialize
        values = OrderedDict()

        # Bolometric luminosity
        if self.has_observed_bolometric_luminosity_unevolved: values[obs_unevolved_bol_lum_name] = self.observed_bolometric_luminosity_unevolved
        if self.has_intrinsic_bolometric_luminosity_unevolved: values[intr_unevolved_bol_lum_name] = self.intrinsic_bolometric_luminosity_unevolved

        # Direct
        if self.has_direct_stellar_luminosity_unevolved: values[direct_stellar_lum_name] = self.direct_stellar_luminosity_unevolved

        # FUV specific luminosity
        if self.has_observed_fuv_luminosity_unevolved: values[obs_unevolved_spec_lum_name] = self.observed_fuv_luminosity_unevolved
        if self.has_intrinsic_fuv_luminosity_unevolved: values[intr_unevolved_spec_lum_name] = self.intrinsic_fuv_luminosity_unevolved

        # Star formation rate
        if self.has_unevolved_star_formation_rate_salim: values[sfr_salim_name] = self.unevolved_star_formation_rate_salim
        if self.has_unevolved_star_formation_rate_ke: values[sfr_ke_name] = self.unevolved_star_formation_rate_ke
        if self.has_unevolved_star_formation_rate_mappings_ke: values[sfr_mappings_ke_name] = self.unevolved_star_formation_rate_mappings_ke

        # Specific star formation rate
        if self.has_unevolved_ssfr_salim: values[ssfr_salim_name] = self.unevolved_ssfr_salim
        if self.has_unevolved_ssfr_ke: values[ssfr_ke_name] = self.unevolved_ssfr_ke
        if self.has_unevolved_ssfr_mappings_ke: values[ssfr_mappings_ke_name] = self.unevolved_ssfr_mappings_ke

        # Attenuation
        if self.has_fuv_attenuation_unevolved: values[unevolved_spec_attenuation_name] = self.fuv_attenuation_unevolved
        if self.has_bolometric_attenuation_unevolved: values[unevolved_bol_attenuation_name] = self.bolometric_attenuation_unevolved

        # Dust
        if self.has_observed_dust_luminosity_unevolved: values[obs_unevolved_dust_lum_name] = self.observed_dust_luminosity_unevolved

        # Return
        return values

    # -----------------------------------------------------------------

    @lazyproperty
    def derived_parameter_values_dust(self):

        """
        This function ...
        :return:
        """

        # Initialize
        values = OrderedDict()

        # Mass
        if self.has_total_dust_mass: values[total_dust_mass_name] = self.total_dust_mass # with SFR dust mass

        # Diffuse mass
        if self.has_diffuse_dust_mass: values[diffuse_dust_mass_name] = self.diffuse_dust_mass # ACTUALLY ONE OF THE INTRINSIC PARAMETERS

        # Return
        return values

    # -----------------------------------------------------------------

    @lazyproperty
    def derived_parameter_values(self):

        """
        This function ...
        :return:
        """

        # Initialize
        values = OrderedDict()

        # Add values
        for key in self.derived_parameter_values_total: values[key + total_suffix] = self.derived_parameter_values_total[key]
        for key in self.derived_parameter_values_bulge: values[key + bulge_suffix] = self.derived_parameter_values_bulge[key]
        for key in self.derived_parameter_values_disk: values[key + disk_suffix] = self.derived_parameter_values_disk[key]
        for key in self.derived_parameter_values_old: values[key + old_suffix] = self.derived_parameter_values_old[key]
        for key in self.derived_parameter_values_young: values[key + young_suffix] = self.derived_parameter_values_young[key]
        for key in self.derived_parameter_values_sfr: values[key + sfr_suffix] = self.derived_parameter_values_sfr[key]
        for key in self.derived_parameter_values_unevolved: values[key + unevolved_suffix] = self.derived_parameter_values_unevolved[key]
        for key in self.derived_parameter_values_dust: values[key + dust_suffix] = self.derived_parameter_values_dust[key]

        # Return
        return values

    # -----------------------------------------------------------------

    @lazyproperty
    def sfr_parameter_values(self):

        """
        This function ...
        :return:
        """

        # Initialize
        values = OrderedDict()

        # Total
        if self.has_total_star_formation_rate_salim: values[sfr_salim_name + total_suffix] = self.total_star_formation_rate_salim
        if self.has_total_star_formation_rate_ke: values[sfr_ke_name + total_suffix] = self.total_star_formation_rate_ke
        if self.has_total_star_formation_rate_tir: values[sfr_tir_name + total_suffix] = self.total_star_formation_rate_tir
        if self.has_total_star_formation_rate_24um: values[sfr_24um_name + total_suffix] = self.total_star_formation_rate_24um

        # Young
        if self.has_young_star_formation_rate_salim: values[sfr_salim_name + young_suffix] = self.young_star_formation_rate_salim
        if self.has_young_star_formation_rate_ke: values[sfr_ke_name + young_suffix] = self.young_star_formation_rate_ke

        # Sfr
        if self.has_sfr_star_formation_rate_mappings: values[sfr_mappings_name + sfr_suffix] = self.sfr_star_formation_rate_mappings

        # Unevolved
        if self.has_unevolved_star_formation_rate_salim: values[sfr_salim_name + unevolved_suffix] = self.unevolved_star_formation_rate_salim
        if self.has_unevolved_star_formation_rate_ke: values[sfr_ke_name + unevolved_suffix] = self.unevolved_star_formation_rate_ke
        if self.has_unevolved_star_formation_rate_mappings_ke: values[sfr_mappings_ke_name + unevolved_suffix] = self.unevolved_star_formation_rate_mappings_ke

        # Return
        return values

    # -----------------------------------------------------------------

    @lazyproperty
    def ssfr_parameter_values(self):

        """
        This function ...
        :return:
        """

        # Initialize
        values = OrderedDict()

        # Total
        if self.has_total_ssfr_salim: values[ssfr_salim_name + total_suffix] = self.total_ssfr_salim
        if self.has_total_ssfr_ke: values[ssfr_ke_name + total_suffix] = self.total_ssfr_ke
        if self.has_total_ssfr_tir: values[ssfr_tir_name + total_suffix] = self.total_ssfr_tir
        if self.has_total_ssfr_24um: values[ssfr_24um_name + total_suffix] = self.total_ssfr_24um

        # Young
        if self.has_young_ssfr_salim: values[ssfr_salim_name + young_suffix] = self.young_ssfr_salim
        if self.has_young_ssfr_ke: values[ssfr_ke_name + young_suffix] = self.young_ssfr_ke

        # Sfr
        if self.has_sfr_ssfr_mappings: values[ssfr_mappings_name + sfr_suffix] = self.sfr_ssfr_mappings

        # Unevolved
        if self.has_unevolved_ssfr_salim: values[ssfr_salim_name + unevolved_suffix] = self.unevolved_ssfr_salim
        if self.has_unevolved_ssfr_ke: values[ssfr_ke_name + unevolved_suffix] = self.unevolved_ssfr_ke
        if self.has_unevolved_ssfr_mappings_ke: values[ssfr_mappings_ke_name + unevolved_suffix] = self.unevolved_ssfr_mappings_ke

        # Return
        return values

    # -----------------------------------------------------------------

    @lazyproperty
    def stellar_mass_parameter_values(self):

        """
        This function ...
        :return:
        """

        # Initialize
        values = OrderedDict()

        # Total
        if self.has_total_stellar_mass: values[stellar_mass_name + total_suffix] = self.total_stellar_mass
        if self.has_total_stellar_mass_intrinsic: values[stellar_mass_intrinsic_name + total_suffix] = self.total_stellar_mass_intrinsic

        # Bulge
        if self.has_bulge_stellar_mass: values[stellar_mass_name + bulge_suffix] = self.bulge_stellar_mass
        if self.has_bulge_stellar_mass_intrinsic: values[stellar_mass_intrinsic_name + bulge_suffix] = self.bulge_stellar_mass_intrinsic

        # Disk
        if self.has_disk_stellar_mass: values[stellar_mass_name + disk_suffix] = self.disk_stellar_mass
        if self.has_disk_stellar_mass_intrinsic: values[stellar_mass_intrinsic_name + disk_suffix] = self.disk_stellar_mass_intrinsic

        # Old
        if self.has_old_stellar_mass: values[stellar_mass_name + old_suffix] = self.old_stellar_mass
        if self.has_old_stellar_mass_intrinsic: values[stellar_mass_intrinsic_name + old_suffix] = self.old_stellar_mass_intrinsic

        # Return
        return values

    # -----------------------------------------------------------------
    # DUST GRID
    # -----------------------------------------------------------------

    @property
    def has_old_bulge_cell_stellar_density(self):
        return self.bulge_simulations.has_cell_stellar_density

    # -----------------------------------------------------------------

    @property
    def old_bulge_cell_stellar_density(self):
        return self.bulge_simulations.cell_stellar_density

    # -----------------------------------------------------------------

    @property
    def has_old_disk_cell_stellar_density(self):
        return self.disk_simulations.has_cell_stellar_density

    # -----------------------------------------------------------------

    @property
    def old_disk_cell_stellar_density(self):
        return self.disk_simulations.cell_stellar_density

    # -----------------------------------------------------------------

    @property
    def has_young_cell_stellar_density(self):
        return self.young_simulations.has_cell_stellar_density

    # -----------------------------------------------------------------

    @property
    def young_cell_stellar_density(self):
        return self.young_simulations.cell_stellar_density

    # -----------------------------------------------------------------

    @property
    def has_sfr_cell_stellar_density(self):
        return self.sfr_simulations.has_cell_stellar_density

    # -----------------------------------------------------------------

    @property
    def sfr_cell_stellar_density(self):
        return self.sfr_simulations.cell_stellar_density

    # -----------------------------------------------------------------

    @property
    def has_cell_properties(self):
        return self.total_simulations.has_cell_properties

    # -----------------------------------------------------------------

    @property
    def cell_volumes(self):
        return self.total_simulations.cell_volumes

    # -----------------------------------------------------------------

    @property
    def cell_dust_densities(self):
        return self.total_simulations.cell_dust_densities

    # -----------------------------------------------------------------

    @property
    def cell_mass_fractions(self):
        return self.total_simulations.cell_mass_fractions

    # -----------------------------------------------------------------

    @property
    def cell_optical_depths(self):
        return self.total_simulations.cell_optical_depths

    # -----------------------------------------------------------------

    @property
    def cell_masses(self):
        return self.total_simulations.cell_masses

    # -----------------------------------------------------------------

    @property
    def cell_mass_unit(self):
        return self.total_simulations.cell_mass_unit

    # -----------------------------------------------------------------

    @property
    def cell_temperatures(self):
        return self.total_simulations.cell_temperatures

    # -----------------------------------------------------------------

    @property
    def cell_temperature_unit(self):
        return self.total_simulations.cell_temperature_unit

    # -----------------------------------------------------------------

    @lazyproperty
    def cell_x_coordinates(self):
        return self.total_simulations.cell_x_coordinates

    # -----------------------------------------------------------------

    @lazyproperty
    def cell_y_coordinates(self):
        return self.total_simulations.cell_y_coordinates

    # -----------------------------------------------------------------

    @lazyproperty
    def cell_z_coordinates(self):
        return self.total_simulations.cell_z_coordinates

    # -----------------------------------------------------------------

    @property
    def has_grid_files(self):
        return self.total_simulations.has_grid_files

    # -----------------------------------------------------------------

    @property
    def grid_filepaths(self):
        return self.total_simulations.grid_filepaths

    # -----------------------------------------------------------------

    @property
    def grid_xy_filepath(self):
        return self.total_simulations.grid_xy_filepath

    # -----------------------------------------------------------------

    @property
    def grid_xz_filepath(self):
        return self.total_simulations.grid_xz_filepath

    # -----------------------------------------------------------------

    @property
    def grid_yz_filepath(self):
        return self.total_simulations.grid_yz_filepath

    # -----------------------------------------------------------------

    @property
    def grid_xyz_filepath(self):
        return self.total_simulations.grid_xyz_filepath

    # -----------------------------------------------------------------
    # -----------------------------------------------------------------

    def get_observed_stellar_sed(self, component):

        """
        This function ...
        :param component:
        :return:
        """

        # Get the simulations
        simulations = self.simulations[component]

        # Return the SED
        if simulations.has_observed_stellar_sed: return simulations.observed_stellar_sed
        else: return None

    # -----------------------------------------------------------------

    def get_intrinsic_stellar_sed(self, component):

        """
        This function ...
        :param component:
        :return:
        """

        # Get the simulations
        simulations = self.simulations[component]

        # Return the SED
        if simulations.has_intrinsic_sed: return simulations.intrinsic_sed
        else: return None

    # -----------------------------------------------------------------

    def get_stellar_sed(self, component, observed_intrinsic):

        """
        This function ...
        :param component:
        :param observed_intrinsic:
        :return:
        """

        # Observed
        if observed_intrinsic == observed_name: return self.get_observed_stellar_sed(component)

        # Intrinsic
        elif observed_intrinsic == intrinsic_name: return self.get_intrinsic_stellar_sed(component)

        # Invalid
        else: raise ValueError("Invalid option for 'observed_intrinsic': '" + observed_intrinsic + "'")

    # -----------------------------------------------------------------

    def get_dust_sed(self, component):

        """
        This function ...
        :param component:
        :return:
        """

        # Return
        return self.simulations[component].observed_dust_sed

        #if component == total: return self.dust_sed
        #elif component == bulge: return self.observed_old_bulge_dust_sed
        #elif component == disk: return self.observed_old_disk_dust_sed
        #elif component == old: return self.observed_old_dust_sed
        #elif component == young: return self.observed_young_dust_sed
        #elif component == sfr: return self.observed_sfr_dust_sed
        #elif component == unevolved: return self.observed_unevolved_dust_sed
        #else: raise ValueError("Invalid component: '" + component + "'")

        # THERE IS ALSO model.diffuse_dust_sed !

    # -----------------------------------------------------------------

    @lazyproperty
    def component_maps(self):
        return self.component_maps_earth

    # -----------------------------------------------------------------

    @lazyproperty
    def component_maps_earth(self):
        maps = OrderedDict()
        maps[bulge_simulation_name] = self.old_bulge_map_earth
        maps[disk_simulation_name] = self.old_disk_map_earth
        maps[young_simulation_name] = self.young_map_earth
        maps[sfr_simulation_name] = self.sfr_map_earth
        maps[dust_simulation_name] = self.dust_map_earth
        return maps

    # -----------------------------------------------------------------

    @lazyproperty
    def component_maps_faceon(self):
        maps = OrderedDict()
        maps[bulge_simulation_name] = self.old_bulge_map_faceon
        maps[disk_simulation_name] = self.old_disk_map_faceon
        maps[young_simulation_name] = self.young_map_faceon
        maps[sfr_simulation_name] = self.sfr_map_faceon
        maps[dust_simulation_name] = self.dust_map_faceon
        return maps

    # -----------------------------------------------------------------

    @lazyproperty
    def component_maps_edgeon(self):
        maps = OrderedDict()
        maps[bulge_simulation_name] = self.old_bulge_map_edgeon
        maps[disk_simulation_name] = self.old_disk_map_edgeon
        maps[young_simulation_name] = self.young_map_edgeon
        maps[sfr_simulation_name] = self.sfr_map_edgeon
        maps[dust_simulation_name] = self.dust_map_edgeon
        return maps

    # -----------------------------------------------------------------

    @lazyproperty
    def component_names(self):
        names = OrderedDict()
        names[bulge_simulation_name] = bulge_component_name
        names[disk_simulation_name] = disk_component_name
        names[young_simulation_name] = young_component_name
        names[sfr_simulation_name] = ionizing_component_name
        names[dust_simulation_name] = dust_component_name
        return names

    # -----------------------------------------------------------------

    @lazyproperty
    def component_descriptions(self):
        descriptions = OrderedDict()
        descriptions[bulge_simulation_name] = bulge_component_description
        descriptions[disk_simulation_name] = disk_component_description
        descriptions[young_simulation_name] = young_component_description
        descriptions[sfr_simulation_name] = ionizing_component_description
        descriptions[dust_simulation_name] = dust_component_description
        return descriptions

# -----------------------------------------------------------------

def correct_sed_for_attenuation(sed, attenuation_curve):

    """
    Thisf unction ...
    :param sed:
    :param attenuation_curve:
    :return:
    """

    from scipy.interpolate import interp1d

    # Get attenuation data
    wavelengths = attenuation_curve.wavelengths(unit="micron", asarray=True)
    attenuations = attenuation_curve.attenuations(asarray=True)

    # Interpolate attenuation data on the SED wavelengths
    interpolated = interp1d(wavelengths, attenuations)
    sed_wavelengths = sed.wavelengths(unit="micron", asarray=True)
    sed_attenuations = interpolated(sed_wavelengths)

    # Get transparent photometry
    photometry = sed.photometry(unit=sed.unit, asarray=True)
    exponent = sed_attenuations / 2.5
    transparent_photometry = photometry * 10 ** exponent

    # Create SED
    transparent_sed = SED.from_arrays(sed_wavelengths, transparent_photometry, "micron", sed.unit)

    # Return
    return transparent_sed

# -----------------------------------------------------------------<|MERGE_RESOLUTION|>--- conflicted
+++ resolved
@@ -361,9 +361,12 @@
         self.earth_wcs = earth_wcs
 
     # -----------------------------------------------------------------
+
     @property
     def has_extra_component(self):
         return self.observed_extra_output_path is not None
+
+    # -----------------------------------------------------------------
 
     @property
     def has_earth_wcs(self):
@@ -484,6 +487,8 @@
     @property
     def intrinsic_sed_path_sfr(self):
         return self.sfr_sed_filepath
+
+    # -----------------------------------------------------------------
 
     @property
     def intrinsic_sed_path_extra(self):
@@ -541,27 +546,12 @@
     # -----------------------------------------------------------------
 
     @lazyproperty
-    def total_simulation_extra_component_cubes(self):
-        cubes = OrderedDict()
-        if self.extra_simulations.has_intrinsic_cube:
-            cubes[extra_component_name] = self.extra_intrinsic_stellar_luminosity_cube_earth  # extra
-        else:
-            warnings.warn(
-                "Not enough simulation data from the extra intrinsic components. If no full cubes are available for the total simulation, the transparent earth cube will not be available")
+    def total_simulation_component_cubes(self):
+        cubes =  OrderedDict(self.total_simulation_evolved_component_cubes.items() + self.total_simulation_unevolved_component_cubes.items())
+        if self.has_extra_component:
+            if not self.extra_simulations.has_intrinsic_cube: warnings.warn("No intrinsic cube for the extra component")
+            else: cubes[extra_component_name] = self.extra_intrinsic_stellar_luminosity_cube_earth
         return cubes
-
-    # -----------------------------------------------------------------
-
-    @lazyproperty
-    def total_simulation_component_cubes(self):
-
-        if self.has_extra_component:
-            return OrderedDict(self.total_simulation_evolved_component_cubes.items() +
-                               self.total_simulation_unevolved_component_cubes.items() +
-                               self.total_simulation_extra_component_cubes.items())
-
-        else:
-            return OrderedDict(self.total_simulation_evolved_component_cubes.items() + self.total_simulation_unevolved_component_cubes.items())
 
     # -----------------------------------------------------------------
 
@@ -590,31 +580,12 @@
     # -----------------------------------------------------------------
 
     @lazyproperty
-    def total_simulation_extra_component_cubes_faceon(self):
-        cubes = OrderedDict()
-        if self.extra_simulations.has_intrinsic_cube_faceon:
-            cubes[extra_component_name] = self.extra_intrinsic_stellar_luminosity_cube_faceon
-        else:
-            warnings.warn(
-                "Not enough simulation data from the extra intrinsic components. If no full cubes are available for the total simulation, the transparent faceon cube will not be available")
+    def total_simulation_component_cubes_faceon(self):
+        cubes = OrderedDict(self.total_simulation_evolved_component_cubes_faceon.items() + self.total_simulation_unevolved_component_cubes_faceon.items())
+        if self.has_extra_component:
+            if not self.extra_simulations.has_intrinsic_cube_faceon: warnings.warn("No intrinsic faceon cube for the extra component")
+            else: cubes[extra_component_name] = self.extra_intrinsic_stellar_luminosity_cube_faceon
         return cubes
-
-        # -----------------------------------------------------------------
-
-    @lazyproperty
-    def total_simulation_component_cubes_faceon(self):
-<<<<<<< HEAD
-        return OrderedDict(self.total_simulation_evolved_component_cubes_faceon.items() + self.total_simulation_unevolved_component_cubes_faceon.items())
-=======
-
-        if self.has_extra_component():
-            return OrderedDict(self.total_simulation_evolved_component_cubes_faceon.items() +
-                               self.total_simulation_unevolved_component_cubes_faceon.items() +
-                               self.total_simulation_extra_component_cubes_faceon.items())
-
-        else:
-            return OrderedDict(self.total_simulation_evolved_component_cubes_faceon.items() + self.total_simulation_unevolved_component_cubes_faceon.items())
->>>>>>> 0449ee09
 
     # -----------------------------------------------------------------
 
@@ -643,25 +614,12 @@
     # -----------------------------------------------------------------
 
     @lazyproperty
-    def total_simulation_extra_component_cubes_edgeon(self):
-        cubes = OrderedDict()
-        if self.extra_simulations.has_intrinsic_cube_edgeon:
-            cubes[extra_component_name] = self.extra_intrinsic_stellar_luminosity_cube_edgeon
-        else:
-            warnings.warn(
-                "Not enough simulation data from the extra intrinsic components. If no full cubes are available for the total simulation, the transparent edgeon cube will not be available")
+    def total_simulation_component_cubes_edgeon(self):
+        cubes = OrderedDict(self.total_simulation_evolved_component_cubes_edgeon.items() + self.total_simulation_unevolved_component_cubes_edgeon.items())
+        if self.has_extra_component:
+            if not self.extra_simulations.has_intrinsic_cube_edgeon: warnings.warn("No intrinsic edgeon cube for the extra component")
+            else: cubes[extra_component_name] = self.extra_intrinsic_stellar_luminosity_cube_edgeon
         return cubes
-    # -----------------------------------------------------------------
-
-    @lazyproperty
-    def total_simulation_component_cubes_edgeon(self):
-
-        if self.has_extra_component:
-            return OrderedDict(self.total_simulation_evolved_component_cubes_edgeon.items() +
-                               self.total_simulation_unevolved_component_cubes_edgeon.items()+
-                               self.total_simulation_extra_component_cubes_edgeon.items())
-        else:
-            return OrderedDict(self.total_simulation_evolved_component_cubes_edgeon.items() + self.total_simulation_unevolved_component_cubes_edgeon.items())
 
     # -----------------------------------------------------------------
 
@@ -3866,6 +3824,7 @@
     @lazyproperty
     def extra_sed_path(self):
         return fs.create_directory_in(self.extra_path, sed_dirname)
+
     # -----------------------------------------------------------------
 
     @lazyproperty
@@ -3957,7 +3916,6 @@
     @property
     def has_extra_sed_skifile(self):
         return fs.is_file(self.extra_sed_ski_path)
-
 
     # -----------------------------------------------------------------
     # COMPONENT MODELS
@@ -4069,6 +4027,20 @@
         return component
 
     # -----------------------------------------------------------------
+    #   EXTRA STELLAR COMPONENT
+    # -----------------------------------------------------------------
+
+    @lazyproperty
+    def extra_component(self):
+        return self.definition.load_stellar_component("extra")
+
+    # -----------------------------------------------------------------
+
+    @property
+    def extra_model(self):
+        return self.extra_component.model
+
+    # -----------------------------------------------------------------
     #   DUST DISK
     # -----------------------------------------------------------------
 
@@ -9747,6 +9719,14 @@
     @property
     def has_total_dust_mass_map_edgeon(self):
         return self.has_diffuse_dust_mass_map_edgeon and self.has_sfr_dust_mass_map_edgeon
+
+    # -----------------------------------------------------------------
+
+    @lazyproperty
+    def extra_input_filepaths(self):
+        paths = OrderedDict()
+        paths[wavelengths_filename] = self.wavelength_grid_path
+        return paths
 
     # -----------------------------------------------------------------
 
@@ -10235,6 +10215,145 @@
         return self.has_sfr_map # if we have the input map, we can deproject it
 
     # -----------------------------------------------------------------
+    # -----------------------------------------------------------------
+
+    @property
+    def extra_earth_projection_path(self):
+        return fs.create_directory_in(self.extra_projections_path, earth_name)
+
+    # -----------------------------------------------------------------
+
+    @lazyproperty
+    def extra_faceon_projection_path(self):
+        return fs.create_directory_in(self.extra_projections_path, faceon_name)
+
+    # -----------------------------------------------------------------
+
+    @lazyproperty
+    def extra_edgeon_projection_path(self):
+        return fs.create_directory_in(self.extra_projections_path, edgeon_name)
+
+    # -----------------------------------------------------------------
+
+    @property
+    def extra_earth_projection_output_filepath(self):
+        return fs.join(self.extra_earth_projection_path, output_filename)
+
+    # -----------------------------------------------------------------
+
+    @property
+    def has_extra_earth_projection_output_file(self):
+        return fs.is_file(self.observed_total_simulation_output_filepath)
+
+    # -----------------------------------------------------------------
+
+    @property
+    def extra_faceon_projection_output_filepath(self):
+        return fs.join(self.extra_faceon_projection_path, output_filename)
+
+    # -----------------------------------------------------------------
+
+    @property
+    def has_extra_faceon_projection_output_file(self):
+        return fs.is_file(self.extra_faceon_projection_output_filepath)
+
+    # -----------------------------------------------------------------
+
+    @property
+    def extra_edgeon_projection_output_filepath(self):
+        return fs.join(self.extra_edgeon_projection_path, output_filename)
+
+    # -----------------------------------------------------------------
+
+    @property
+    def has_extra_edgeon_projection_output_file(self):
+        return fs.join(self.extra_edgeon_projection_output_filepath)
+
+    # -----------------------------------------------------------------
+
+    @lazyproperty
+    def extra_projections(self):
+
+        """
+        This function ...
+        :return:
+        """
+
+        return ComponentProjections(bulge_simulation_name, self.extra_model, path=self.extra_projections_path,
+                                    description=bulge_component_description,
+                                    projection=self.old_disk_projections.projection_earth,
+                                    projection_faceon=self.old_disk_projections.projection_faceon,
+                                    projection_edgeon=self.old_disk_projections.projection_edgeon, center=self.center,
+                                    earth_wcs=self.old_disk_map_wcs, distance=self.distance)
+
+    # -----------------------------------------------------------------
+
+    @property
+    def extra_map(self):
+        return self.extra_map_earth
+
+    # -----------------------------------------------------------------
+
+    @property
+    def extra_map_earth(self):
+        return self.extra_projections.earth
+
+    # -----------------------------------------------------------------
+
+    @property
+    def extra_map_earth_path(self):
+        return self.extra_projections.earth_map_path
+
+    # -----------------------------------------------------------------
+
+    @property
+    def extra_map_faceon(self):
+        return self.extra_projections.faceon
+
+    # -----------------------------------------------------------------
+
+    @property
+    def extra_map_faceon_path(self):
+        return self.extra_projections.faceon_map_path
+
+    # -----------------------------------------------------------------
+
+    @property
+    def extra_map_edgeon(self):
+        return self.extra_projections.edgeon
+
+    # -----------------------------------------------------------------
+
+    @property
+    def extra_map_edgeon_path(self):
+        return self.extra_projections.edgeon_map_path
+
+    # -----------------------------------------------------------------
+
+    @property
+    def has_extra_map(self):
+        return self.has_extra_map_earth
+
+    # -----------------------------------------------------------------
+
+    @property
+    def has_extra_map_earth(self):
+        return True
+
+    # -----------------------------------------------------------------
+
+    @property
+    def has_extra_map_faceon(self):
+        return True
+
+    # -----------------------------------------------------------------
+
+    @property
+    def has_extra_map_edgeon(self):
+        return True
+
+    # -----------------------------------------------------------------
+    # -----------------------------------------------------------------
 
     @lazyproperty
     def dust_faceon_projection_path(self):
@@ -10487,7 +10606,6 @@
     def extra_sed_filepath(self):
         return self.extra_component_sed.sed_filepath
 
-
     # -----------------------------------------------------------------
     # -----------------------------------------------------------------
 
@@ -10553,14 +10671,12 @@
 
     @lazyproperty
     def absorbed_diffuse_stellar_luminosity(self):
-        #return self.total_absorbed_diffuse_stellar_luminosity_map.sum(add_unit=True, per_area="error")
         return self.total_absorbed_diffuse_stellar_sed_earth.integrate()
 
     # -----------------------------------------------------------------
 
     @property
     def has_absorbed_diffuse_stellar_luminosity(self):
-        #return self.has_total_absorbed_diffuse_stellar_luminosity_map
         return self.has_total_absorbed_diffuse_stellar_sed_earth
 
     # -----------------------------------------------------------------
